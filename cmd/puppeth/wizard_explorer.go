// Copyright 2017 The go-ethereum Authors
// This file is part of go-ethereum.
//
// go-ethereum is free software: you can redistribute it and/or modify
// it under the terms of the GNU General Public License as published by
// the Free Software Foundation, either version 3 of the License, or
// (at your option) any later version.
//
// go-ethereum is distributed in the hope that it will be useful,
// but WITHOUT ANY WARRANTY; without even the implied warranty of
// MERCHANTABILITY or FITNESS FOR A PARTICULAR PURPOSE. See the
// GNU General Public License for more details.
//
// You should have received a copy of the GNU General Public License
// along with go-ethereum. If not, see <http://www.gnu.org/licenses/>.

package main

import (
	"fmt"
	"time"

	"github.com/ethereum/go-ethereum/log"
)

// deployExplorer creates a new block explorer based on some user input.
func (w *wizard) deployExplorer() {
<<<<<<< HEAD
=======
	// Do some sanity check before the user wastes time on input
	if w.conf.Genesis == nil {
		log.Error("No genesis block configured")
		return
	}
	if w.conf.ethstats == "" {
		log.Error("No ethstats server configured")
		return
	}
>>>>>>> 52f24617
	// Select the server to interact with
	server := w.selectServer()
	if server == "" {
		return
	}
	client := w.servers[server]

	// Retrieve any active node configurations from the server
	infos, err := checkExplorer(client, w.network)
	if err != nil {
		infos = &explorerInfos{
<<<<<<< HEAD
			httpRPCURL: "http://localhost:8545",
			wsRPCURL:   "ws://localhost:8546",
			webPort:    80,
			webHost:    client.server,
=======
			node: &nodeInfos{port: 30303},
			port: 80,
			host: client.server,
>>>>>>> 52f24617
		}
	}
	existed := err == nil

<<<<<<< HEAD
=======
	infos.node.genesis, _ = json.MarshalIndent(w.conf.Genesis, "", "  ")
	infos.node.network = w.conf.Genesis.Config.ChainID.Int64()

>>>>>>> 52f24617
	// Figure out which port to listen on
	fmt.Println()
	fmt.Printf("Which port should the explorer listen on? (default = %d)\n", infos.port)
	infos.port = w.readDefaultInt(infos.port)

<<<<<<< HEAD
	// Figure which virtual-host to deploy nextats on
	if infos.webHost, err = w.ensureVirtualHost(client, infos.webPort, infos.webHost); err != nil {
=======
	// Figure which virtual-host to deploy ethstats on
	if infos.host, err = w.ensureVirtualHost(client, infos.port, infos.host); err != nil {
>>>>>>> 52f24617
		log.Error("Failed to decide on explorer host", "err", err)
		return
	}

	// Figure out which JSONRPC_HTTP_URL for explorer to connect
	fmt.Println()
<<<<<<< HEAD
	fmt.Printf("Which JSON RPC http url? (default = %s)\n", infos.httpRPCURL)
	infos.httpRPCURL = w.readDefaultString(infos.httpRPCURL)

	// Figure out which JSONRPC_HTTP_URL for explorer to connect
	fmt.Println()
	fmt.Printf("Which JSON RPC websocket url? (default = %s)\n", infos.wsRPCURL)
	infos.wsRPCURL = w.readDefaultString(infos.wsRPCURL)
=======
	if infos.node.datadir == "" {
		fmt.Printf("Where should node data be stored on the remote machine?\n")
		infos.node.datadir = w.readString()
	} else {
		fmt.Printf("Where should node data be stored on the remote machine? (default = %s)\n", infos.node.datadir)
		infos.node.datadir = w.readDefaultString(infos.node.datadir)
	}
	// Figure out where the user wants to store the persistent data for backend database
	fmt.Println()
	if infos.dbdir == "" {
		fmt.Printf("Where should postgres data be stored on the remote machine?\n")
		infos.dbdir = w.readString()
	} else {
		fmt.Printf("Where should postgres data be stored on the remote machine? (default = %s)\n", infos.dbdir)
		infos.dbdir = w.readDefaultString(infos.dbdir)
	}
	// Figure out which port to listen on
	fmt.Println()
	fmt.Printf("Which TCP/UDP port should the archive node listen on? (default = %d)\n", infos.node.port)
	infos.node.port = w.readDefaultInt(infos.node.port)
>>>>>>> 52f24617

	// Figure out where the user wants to store the persistent data for backend database
	fmt.Println()
<<<<<<< HEAD
	if infos.dbdir == "" {
		fmt.Printf("Where should postgres data be stored on the remote machine?\n")
		infos.dbdir = w.readString()
	} else {
		fmt.Printf("Where should postgres data be stored on the remote machine? (default = %s)\n", infos.dbdir)
		infos.dbdir = w.readDefaultString(infos.dbdir)
=======
	if infos.node.ethstats == "" {
		fmt.Printf("What should the explorer be called on the stats page?\n")
		infos.node.ethstats = w.readString() + ":" + w.conf.ethstats
	} else {
		fmt.Printf("What should the explorer be called on the stats page? (default = %s)\n", infos.node.ethstats)
		infos.node.ethstats = w.readDefaultString(infos.node.ethstats) + ":" + w.conf.ethstats
>>>>>>> 52f24617
	}

	// Try to deploy the explorer on the host
	nocache := false
	if existed {
		fmt.Println()
		fmt.Printf("Should the explorer be built from scratch (y/n)? (default = no)\n")
		nocache = w.readDefaultYesNo(false)
	}
<<<<<<< HEAD
	if out, err := deployExplorer(client, w.network, infos, nocache); err != nil {
=======
	if out, err := deployExplorer(client, w.network, w.conf.bootnodes, infos, nocache, w.conf.Genesis.Config.Clique != nil); err != nil {
>>>>>>> 52f24617
		log.Error("Failed to deploy explorer container", "err", err)
		if len(out) > 0 {
			fmt.Printf("%s\n", out)
		}
		return
	}
	// All ok, run a network scan to pick any changes up
	log.Info("Waiting for node to finish booting")
	time.Sleep(3 * time.Second)

	w.networkStats()
}<|MERGE_RESOLUTION|>--- conflicted
+++ resolved
@@ -17,6 +17,7 @@
 package main
 
 import (
+	"encoding/json"
 	"fmt"
 	"time"
 
@@ -25,8 +26,6 @@
 
 // deployExplorer creates a new block explorer based on some user input.
 func (w *wizard) deployExplorer() {
-<<<<<<< HEAD
-=======
 	// Do some sanity check before the user wastes time on input
 	if w.conf.Genesis == nil {
 		log.Error("No genesis block configured")
@@ -36,7 +35,6 @@
 		log.Error("No ethstats server configured")
 		return
 	}
->>>>>>> 52f24617
 	// Select the server to interact with
 	server := w.selectServer()
 	if server == "" {
@@ -48,53 +46,29 @@
 	infos, err := checkExplorer(client, w.network)
 	if err != nil {
 		infos = &explorerInfos{
-<<<<<<< HEAD
-			httpRPCURL: "http://localhost:8545",
-			wsRPCURL:   "ws://localhost:8546",
-			webPort:    80,
-			webHost:    client.server,
-=======
 			node: &nodeInfos{port: 30303},
 			port: 80,
 			host: client.server,
->>>>>>> 52f24617
 		}
 	}
 	existed := err == nil
 
-<<<<<<< HEAD
-=======
 	infos.node.genesis, _ = json.MarshalIndent(w.conf.Genesis, "", "  ")
 	infos.node.network = w.conf.Genesis.Config.ChainID.Int64()
 
->>>>>>> 52f24617
 	// Figure out which port to listen on
 	fmt.Println()
 	fmt.Printf("Which port should the explorer listen on? (default = %d)\n", infos.port)
 	infos.port = w.readDefaultInt(infos.port)
 
-<<<<<<< HEAD
-	// Figure which virtual-host to deploy nextats on
-	if infos.webHost, err = w.ensureVirtualHost(client, infos.webPort, infos.webHost); err != nil {
-=======
 	// Figure which virtual-host to deploy ethstats on
 	if infos.host, err = w.ensureVirtualHost(client, infos.port, infos.host); err != nil {
->>>>>>> 52f24617
 		log.Error("Failed to decide on explorer host", "err", err)
 		return
 	}
 
 	// Figure out which JSONRPC_HTTP_URL for explorer to connect
 	fmt.Println()
-<<<<<<< HEAD
-	fmt.Printf("Which JSON RPC http url? (default = %s)\n", infos.httpRPCURL)
-	infos.httpRPCURL = w.readDefaultString(infos.httpRPCURL)
-
-	// Figure out which JSONRPC_HTTP_URL for explorer to connect
-	fmt.Println()
-	fmt.Printf("Which JSON RPC websocket url? (default = %s)\n", infos.wsRPCURL)
-	infos.wsRPCURL = w.readDefaultString(infos.wsRPCURL)
-=======
 	if infos.node.datadir == "" {
 		fmt.Printf("Where should node data be stored on the remote machine?\n")
 		infos.node.datadir = w.readString()
@@ -115,25 +89,15 @@
 	fmt.Println()
 	fmt.Printf("Which TCP/UDP port should the archive node listen on? (default = %d)\n", infos.node.port)
 	infos.node.port = w.readDefaultInt(infos.node.port)
->>>>>>> 52f24617
 
 	// Figure out where the user wants to store the persistent data for backend database
 	fmt.Println()
-<<<<<<< HEAD
-	if infos.dbdir == "" {
-		fmt.Printf("Where should postgres data be stored on the remote machine?\n")
-		infos.dbdir = w.readString()
-	} else {
-		fmt.Printf("Where should postgres data be stored on the remote machine? (default = %s)\n", infos.dbdir)
-		infos.dbdir = w.readDefaultString(infos.dbdir)
-=======
 	if infos.node.ethstats == "" {
 		fmt.Printf("What should the explorer be called on the stats page?\n")
 		infos.node.ethstats = w.readString() + ":" + w.conf.ethstats
 	} else {
 		fmt.Printf("What should the explorer be called on the stats page? (default = %s)\n", infos.node.ethstats)
 		infos.node.ethstats = w.readDefaultString(infos.node.ethstats) + ":" + w.conf.ethstats
->>>>>>> 52f24617
 	}
 
 	// Try to deploy the explorer on the host
@@ -143,11 +107,7 @@
 		fmt.Printf("Should the explorer be built from scratch (y/n)? (default = no)\n")
 		nocache = w.readDefaultYesNo(false)
 	}
-<<<<<<< HEAD
-	if out, err := deployExplorer(client, w.network, infos, nocache); err != nil {
-=======
 	if out, err := deployExplorer(client, w.network, w.conf.bootnodes, infos, nocache, w.conf.Genesis.Config.Clique != nil); err != nil {
->>>>>>> 52f24617
 		log.Error("Failed to deploy explorer container", "err", err)
 		if len(out) > 0 {
 			fmt.Printf("%s\n", out)
