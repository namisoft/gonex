--- conflicted
+++ resolved
@@ -141,15 +141,13 @@
 		Name:  "rinkeby",
 		Usage: "Rinkeby network: pre-configured proof-of-authority test network",
 	}
-<<<<<<< HEAD
 	DccsFlag = cli.BoolFlag{
 		Name:  "dccs",
 		Usage: "Dccs network: pre-configured proof-of-foundation network",
-=======
+	}
 	ConstantinopleOverrideFlag = cli.Uint64Flag{
 		Name:  "override.constantinople",
 		Usage: "Manually specify constantinople fork-block, overriding the bundled setting",
->>>>>>> 24d727b6
 	}
 	DeveloperFlag = cli.BoolFlag{
 		Name:  "dev",
