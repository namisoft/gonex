--- conflicted
+++ resolved
@@ -154,7 +154,6 @@
 		Name:  "goerli",
 		Usage: "Görli network: pre-configured proof-of-authority test network",
 	}
-<<<<<<< HEAD
 	DccsFlag = cli.BoolFlag{
 		Name:  "dccs",
 		Usage: "Dccs network: pre-configured proof-of-foundation network",
@@ -163,8 +162,6 @@
 		Name:  "override.constantinople",
 		Usage: "Manually specify constantinople fork-block, overriding the bundled setting",
 	}
-=======
->>>>>>> 52f24617
 	DeveloperFlag = cli.BoolFlag{
 		Name:  "dev",
 		Usage: "Ephemeral proof-of-authority network with a pre-funded developer account, mining enabled",
@@ -227,7 +224,7 @@
 		Usage: "Maximum percentage of time allowed for serving LES requests (deprecated, use --light.serve)",
 		Value: eth.DefaultConfig.LightServ,
 	}
-	LightServeFlag = cli.IntFlag{
+	LightServeFlag = cli.IntFlag{ // State returns the virtual managed state of the transaction pool.
 		Name:  "light.serve",
 		Usage: "Maximum percentage of time allowed for serving LES requests (multi-threaded processing allows values over 100)",
 		Value: eth.DefaultConfig.LightServ,
@@ -1429,17 +1426,10 @@
 // SetEthConfig applies eth-related command line flags to the config.
 func SetEthConfig(ctx *cli.Context, stack *node.Node, cfg *eth.Config) {
 	// Avoid conflicting network flags
-<<<<<<< HEAD
-	checkExclusive(ctx, DeveloperFlag, TestnetFlag, RinkebyFlag, GoerliFlag, DccsFlag)
-	checkExclusive(ctx, LightServFlag, SyncModeFlag, "light")
-	// Can't use both ephemeral unlocked and external signer
-	checkExclusive(ctx, DeveloperFlag, ExternalSignerFlag)
-=======
-	CheckExclusive(ctx, DeveloperFlag, TestnetFlag, RinkebyFlag, GoerliFlag)
+	CheckExclusive(ctx, DeveloperFlag, TestnetFlag, RinkebyFlag, GoerliFlag, DccsFlag)
 	CheckExclusive(ctx, LightLegacyServFlag, LightServeFlag, SyncModeFlag, "light")
 	CheckExclusive(ctx, DeveloperFlag, ExternalSignerFlag) // Can't use both ephemeral unlocked and external signer
 
->>>>>>> 52f24617
 	var ks *keystore.KeyStore
 	if keystores := stack.AccountManager().Backends(keystore.KeyStoreType); len(keystores) > 0 {
 		ks = keystores[0].(*keystore.KeyStore)
