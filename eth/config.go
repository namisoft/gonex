// Copyright 2017 The go-ethereum Authors
// This file is part of the go-ethereum library.
//
// The go-ethereum library is free software: you can redistribute it and/or modify
// it under the terms of the GNU Lesser General Public License as published by
// the Free Software Foundation, either version 3 of the License, or
// (at your option) any later version.
//
// The go-ethereum library is distributed in the hope that it will be useful,
// but WITHOUT ANY WARRANTY; without even the implied warranty of
// MERCHANTABILITY or FITNESS FOR A PARTICULAR PURPOSE. See the
// GNU Lesser General Public License for more details.
//
// You should have received a copy of the GNU Lesser General Public License
// along with the go-ethereum library. If not, see <http://www.gnu.org/licenses/>.

package eth

import (
	"math/big"
	"os"
	"os/user"
	"path/filepath"
	"runtime"
	"time"

	"github.com/ethereum/go-ethereum/common"
	"github.com/ethereum/go-ethereum/common/hexutil"
	"github.com/ethereum/go-ethereum/consensus/ethash"
	"github.com/ethereum/go-ethereum/core"
	"github.com/ethereum/go-ethereum/eth/downloader"
	"github.com/ethereum/go-ethereum/eth/gasprice"
	"github.com/ethereum/go-ethereum/params"
)

// DefaultConfig contains default settings for use on the Ethereum main net.
var DefaultConfig = Config{
	SyncMode: downloader.FullSync,
	Ethash: ethash.Config{
		CacheDir:       "ethash",
		CachesInMem:    2,
		CachesOnDisk:   3,
		DatasetsInMem:  1,
		DatasetsOnDisk: 2,
	},
<<<<<<< HEAD
	NetworkId:     66666,
	LightPeers:    100,
	DatabaseCache: 768,
	TrieCache:     256,
	TrieTimeout:   60 * time.Minute,
	MinerGasFloor: 8000000,
	MinerGasCeil:  8000000,
	MinerGasPrice: big.NewInt(params.TxGasPrice * params.GWei), // Zero Transfer Fee
	MinerRecommit: 3 * time.Second,
=======
	NetworkId:      1,
	LightPeers:     100,
	DatabaseCache:  512,
	TrieCleanCache: 256,
	TrieDirtyCache: 256,
	TrieTimeout:    60 * time.Minute,
	MinerGasFloor:  8000000,
	MinerGasCeil:   8000000,
	MinerGasPrice:  big.NewInt(params.GWei),
	MinerRecommit:  3 * time.Second,
>>>>>>> dae82f09

	TxPool: core.DefaultTxPoolConfig,
	GPO: gasprice.Config{
		Blocks:     20,
		Percentile: 60,
	},
}

func init() {
	home := os.Getenv("HOME")
	if home == "" {
		if user, err := user.Current(); err == nil {
			home = user.HomeDir
		}
	}
	if runtime.GOOS == "windows" {
		DefaultConfig.Ethash.DatasetDir = filepath.Join(home, "AppData", "Ethash")
	} else {
		DefaultConfig.Ethash.DatasetDir = filepath.Join(home, ".ethash")
	}
}

//go:generate gencodec -type Config -field-override configMarshaling -formats toml -out gen_config.go

type Config struct {
	// The genesis block, which is inserted if the database is empty.
	// If nil, the Ethereum main net block is used.
	Genesis *core.Genesis `toml:",omitempty"`

	// Protocol options
	NetworkId uint64 // Network ID to use for selecting peers to connect to
	SyncMode  downloader.SyncMode
	NoPruning bool

	// Light client options
	LightServ  int `toml:",omitempty"` // Maximum percentage of time allowed for serving LES requests
	LightPeers int `toml:",omitempty"` // Maximum number of LES client peers

	// Database options
	SkipBcVersionCheck bool `toml:"-"`
	DatabaseHandles    int  `toml:"-"`
	DatabaseCache      int
	TrieCleanCache     int
	TrieDirtyCache     int
	TrieTimeout        time.Duration

	// Mining-related options
	Etherbase      common.Address `toml:",omitempty"`
	MinerNotify    []string       `toml:",omitempty"`
	MinerExtraData []byte         `toml:",omitempty"`
	MinerGasFloor  uint64
	MinerGasCeil   uint64
	MinerGasPrice  *big.Int
	MinerRecommit  time.Duration
	MinerNoverify  bool

	// Ethash options
	Ethash ethash.Config

	// Transaction pool options
	TxPool core.TxPoolConfig

	// Gas Price Oracle options
	GPO gasprice.Config

	// Enables tracking of SHA3 preimages in the VM
	EnablePreimageRecording bool

	// Miscellaneous options
	DocRoot string `toml:"-"`

	// Type of the EWASM interpreter ("" for default)
	EWASMInterpreter string
	// Type of the EVM interpreter ("" for default)
	EVMInterpreter string
}

type configMarshaling struct {
	MinerExtraData hexutil.Bytes
}<|MERGE_RESOLUTION|>--- conflicted
+++ resolved
@@ -43,18 +43,7 @@
 		DatasetsInMem:  1,
 		DatasetsOnDisk: 2,
 	},
-<<<<<<< HEAD
-	NetworkId:     66666,
-	LightPeers:    100,
-	DatabaseCache: 768,
-	TrieCache:     256,
-	TrieTimeout:   60 * time.Minute,
-	MinerGasFloor: 8000000,
-	MinerGasCeil:  8000000,
-	MinerGasPrice: big.NewInt(params.TxGasPrice * params.GWei), // Zero Transfer Fee
-	MinerRecommit: 3 * time.Second,
-=======
-	NetworkId:      1,
+	NetworkId:      66666,
 	LightPeers:     100,
 	DatabaseCache:  512,
 	TrieCleanCache: 256,
@@ -62,9 +51,8 @@
 	TrieTimeout:    60 * time.Minute,
 	MinerGasFloor:  8000000,
 	MinerGasCeil:   8000000,
-	MinerGasPrice:  big.NewInt(params.GWei),
+	MinerGasPrice:  big.NewInt(params.TxGasPrice * params.GWei), // Zero Transfer Fee
 	MinerRecommit:  3 * time.Second,
->>>>>>> dae82f09
 
 	TxPool: core.DefaultTxPoolConfig,
 	GPO: gasprice.Config{
