// Copyright 2017 The go-ethereum Authors
// This file is part of the go-ethereum library.
//
// The go-ethereum library is free software: you can redistribute it and/or modify
// it under the terms of the GNU Lesser General Public License as published by
// the Free Software Foundation, either version 3 of the License, or
// (at your option) any later version.
//
// The go-ethereum library is distributed in the hope that it will be useful,
// but WITHOUT ANY WARRANTY; without even the implied warranty of
// MERCHANTABILITY or FITNESS FOR A PARTICULAR PURPOSE. See the
// GNU Lesser General Public License for more details.
//
// You should have received a copy of the GNU Lesser General Public License
// along with the go-ethereum library. If not, see <http://www.gnu.org/licenses/>.

package eth

import (
	"math/big"
	"os"
	"os/user"
	"path/filepath"
	"runtime"
	"time"

	"github.com/ethereum/go-ethereum/common"
	"github.com/ethereum/go-ethereum/consensus/ethash"
	"github.com/ethereum/go-ethereum/core"
	"github.com/ethereum/go-ethereum/eth/downloader"
	"github.com/ethereum/go-ethereum/eth/gasprice"
	"github.com/ethereum/go-ethereum/miner"
	"github.com/ethereum/go-ethereum/params"
)

// DefaultConfig contains default settings for use on the Ethereum main net.
var DefaultConfig = Config{
	SyncMode: downloader.FullSync,
	Ethash: ethash.Config{
		CacheDir:       "ethash",
		CachesInMem:    2,
		CachesOnDisk:   3,
		DatasetsInMem:  1,
		DatasetsOnDisk: 2,
	},
<<<<<<< HEAD
	NetworkId:      66666,
	LightPeers:     100,
	DatabaseCache:  512,
	TrieCleanCache: 256,
	TrieDirtyCache: 256,
	TrieTimeout:    60 * time.Minute,
=======
	NetworkId:          1,
	LightPeers:         100,
	UltraLightFraction: 75,
	DatabaseCache:      512,
	TrieCleanCache:     256,
	TrieDirtyCache:     256,
	TrieTimeout:        60 * time.Minute,
>>>>>>> 52f24617
	Miner: miner.Config{
		GasFloor: 8000000,
		GasCeil:  8000000,
		GasPrice: big.NewInt(params.GWei),
		Recommit: 3 * time.Second,
	},
	TxPool: core.DefaultTxPoolConfig,
	GPO: gasprice.Config{
		Blocks:     20,
		Percentile: 60,
	},
}

func init() {
	home := os.Getenv("HOME")
	if home == "" {
		if user, err := user.Current(); err == nil {
			home = user.HomeDir
		}
	}
	if runtime.GOOS == "darwin" {
		DefaultConfig.Ethash.DatasetDir = filepath.Join(home, "Library", "Ethash")
	} else if runtime.GOOS == "windows" {
		localappdata := os.Getenv("LOCALAPPDATA")
		if localappdata != "" {
			DefaultConfig.Ethash.DatasetDir = filepath.Join(localappdata, "Ethash")
		} else {
			DefaultConfig.Ethash.DatasetDir = filepath.Join(home, "AppData", "Local", "Ethash")
		}
	} else {
		DefaultConfig.Ethash.DatasetDir = filepath.Join(home, ".ethash")
	}
}

//go:generate gencodec -type Config -formats toml -out gen_config.go

type Config struct {
	// The genesis block, which is inserted if the database is empty.
	// If nil, the Ethereum main net block is used.
	Genesis *core.Genesis `toml:",omitempty"`

	// Protocol options
	NetworkId uint64 // Network ID to use for selecting peers to connect to
	SyncMode  downloader.SyncMode

	NoPruning  bool // Whether to disable pruning and flush everything to disk
	NoPrefetch bool // Whether to disable prefetching and only load state on demand

	// Whitelist of required block number -> hash values to accept
	Whitelist map[uint64]common.Hash `toml:"-"`

	// Light client options
	LightServ    int `toml:",omitempty"` // Maximum percentage of time allowed for serving LES requests
	LightIngress int `toml:",omitempty"` // Incoming bandwidth limit for light servers
	LightEgress  int `toml:",omitempty"` // Outgoing bandwidth limit for light servers
	LightPeers   int `toml:",omitempty"` // Maximum number of LES client peers

	// Ultra Light client options
	UltraLightServers      []string `toml:",omitempty"` // List of trusted ultra light servers
	UltraLightFraction     int      `toml:",omitempty"` // Percentage of trusted servers to accept an announcement
	UltraLightOnlyAnnounce bool     `toml:",omitempty"` // Whether to only announce headers, or also serve them

	// Database options
	SkipBcVersionCheck bool `toml:"-"`
	DatabaseHandles    int  `toml:"-"`
	DatabaseCache      int
	DatabaseFreezer    string

	TrieCleanCache int
	TrieDirtyCache int
	TrieTimeout    time.Duration

	// Mining options
	Miner miner.Config

	// Ethash options
	Ethash ethash.Config

	// Transaction pool options
	TxPool core.TxPoolConfig

	// Gas Price Oracle options
	GPO gasprice.Config

	// Enables tracking of SHA3 preimages in the VM
	EnablePreimageRecording bool

	// Miscellaneous options
	DocRoot string `toml:"-"`

	// Type of the EWASM interpreter ("" for default)
	EWASMInterpreter string

	// Type of the EVM interpreter ("" for default)
	EVMInterpreter string

	// RPCGasCap is the global gas cap for eth-call variants.
	RPCGasCap *big.Int `toml:",omitempty"`

	// Checkpoint is a hardcoded checkpoint which can be nil.
	Checkpoint *params.TrustedCheckpoint

	// CheckpointOracle is the configuration for checkpoint oracle.
	CheckpointOracle *params.CheckpointOracleConfig
}<|MERGE_RESOLUTION|>--- conflicted
+++ resolved
@@ -43,22 +43,13 @@
 		DatasetsInMem:  1,
 		DatasetsOnDisk: 2,
 	},
-<<<<<<< HEAD
-	NetworkId:      66666,
-	LightPeers:     100,
-	DatabaseCache:  512,
-	TrieCleanCache: 256,
-	TrieDirtyCache: 256,
-	TrieTimeout:    60 * time.Minute,
-=======
-	NetworkId:          1,
+	NetworkId:          66666,
 	LightPeers:         100,
 	UltraLightFraction: 75,
 	DatabaseCache:      512,
 	TrieCleanCache:     256,
 	TrieDirtyCache:     256,
 	TrieTimeout:        60 * time.Minute,
->>>>>>> 52f24617
 	Miner: miner.Config{
 		GasFloor: 8000000,
 		GasCeil:  8000000,
