--- conflicted
+++ resolved
@@ -48,13 +48,9 @@
 	DatabaseCache: 768,
 	TrieCache:     256,
 	TrieTimeout:   60 * time.Minute,
-<<<<<<< HEAD
-	MinerGasPrice: big.NewInt(params.TxGasPrice * params.Shannon), // Zero Transfer Fee
-=======
 	MinerGasFloor: 8000000,
 	MinerGasCeil:  8000000,
-	MinerGasPrice: big.NewInt(params.GWei),
->>>>>>> ae992a5d
+	MinerGasPrice: big.NewInt(params.TxGasPrice * params.GWei), // Zero Transfer Fee
 	MinerRecommit: 3 * time.Second,
 
 	TxPool: core.DefaultTxPoolConfig,
