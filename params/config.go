--- conflicted
+++ resolved
@@ -100,7 +100,6 @@
 		},
 	}
 
-<<<<<<< HEAD
 	// DccsChainConfig contains the chain parameters to run a node on the Nexty test network.
 	DccsChainConfig = &ChainConfig{
 		ChainID:             big.NewInt(66666),
@@ -117,7 +116,8 @@
 			Period: 2,
 			Epoch:  30000,
 		},
-=======
+	}
+
 	// RinkebyTrustedCheckpoint contains the light client trusted checkpoint for the Rinkeby test network.
 	RinkebyTrustedCheckpoint = &TrustedCheckpoint{
 		Name:         "rinkeby",
@@ -125,7 +125,6 @@
 		SectionHead:  common.HexToHash("0xdefb94aa217ab38f2919f7318d1d5476bd2aabf1ec9148047fe03e555615e0b4"),
 		CHTRoot:      common.HexToHash("0x52c98c2fe508a8332c27dc10538f3fead43306e2b22b597587763c2fe6586da6"),
 		BloomRoot:    common.HexToHash("0x93d83be0c1b12f732b1a027ecdfb16f39b0d020b8c10bfb90e76f3b01adfc5b6"),
->>>>>>> 8bbe7207
 	}
 
 	// AllEthashProtocolChanges contains every protocol change (EIPs) introduced
@@ -133,34 +132,25 @@
 	//
 	// This configuration is intentionally not using keyed fields to force anyone
 	// adding flags to the config to also have to set these fields.
-<<<<<<< HEAD
-	AllEthashProtocolChanges = &ChainConfig{big.NewInt(1337), big.NewInt(0), nil, false, big.NewInt(0), common.Hash{}, big.NewInt(0), big.NewInt(0), big.NewInt(0), nil, new(EthashConfig), nil, nil}
-=======
-	AllEthashProtocolChanges = &ChainConfig{big.NewInt(1337), big.NewInt(0), nil, false, big.NewInt(0), common.Hash{}, big.NewInt(0), big.NewInt(0), big.NewInt(0), nil, nil, new(EthashConfig), nil}
->>>>>>> 8bbe7207
+	AllEthashProtocolChanges = &ChainConfig{big.NewInt(1337), big.NewInt(0), nil, false, big.NewInt(0), common.Hash{}, big.NewInt(0), big.NewInt(0), big.NewInt(0), nil, nil, new(EthashConfig), nil, nil}
 
 	// AllCliqueProtocolChanges contains every protocol change (EIPs) introduced
 	// and accepted by the Ethereum core developers into the Clique consensus.
 	//
 	// This configuration is intentionally not using keyed fields to force anyone
 	// adding flags to the config to also have to set these fields.
-<<<<<<< HEAD
-	AllCliqueProtocolChanges = &ChainConfig{big.NewInt(1337), big.NewInt(0), nil, false, big.NewInt(0), common.Hash{}, big.NewInt(0), big.NewInt(0), big.NewInt(0), nil, nil, &CliqueConfig{Period: 0, Epoch: 30000}, nil}
+	AllCliqueProtocolChanges = &ChainConfig{big.NewInt(1337), big.NewInt(0), nil, false, big.NewInt(0), common.Hash{}, big.NewInt(0), big.NewInt(0), big.NewInt(0), nil, nil, nil, &CliqueConfig{Period: 0, Epoch: 30000}, nil}
 
 	// AllDccsProtocolChanges contains every protocol change (EIPs) introduced
 	// and accepted by the Ethereum core developers into the Dccs consensus.
 	//
 	// This configuration is intentionally not using keyed fields to force anyone
 	// adding flags to the config to also have to set these fields.
-	AllDccsProtocolChanges = &ChainConfig{big.NewInt(1337), big.NewInt(0), nil, false, big.NewInt(0), common.Hash{}, big.NewInt(0), big.NewInt(0), big.NewInt(0), nil, nil, nil, &DccsConfig{Period: 0, Epoch: 30000}}
-
-	TestChainConfig = &ChainConfig{big.NewInt(1), big.NewInt(0), nil, false, big.NewInt(0), common.Hash{}, big.NewInt(0), big.NewInt(0), big.NewInt(0), nil, new(EthashConfig), nil, nil}
-=======
-	AllCliqueProtocolChanges = &ChainConfig{big.NewInt(1337), big.NewInt(0), nil, false, big.NewInt(0), common.Hash{}, big.NewInt(0), big.NewInt(0), big.NewInt(0), nil, nil, nil, &CliqueConfig{Period: 0, Epoch: 30000}}
-
-	TestChainConfig = &ChainConfig{big.NewInt(1), big.NewInt(0), nil, false, big.NewInt(0), common.Hash{}, big.NewInt(0), big.NewInt(0), big.NewInt(0), nil, nil, new(EthashConfig), nil}
->>>>>>> 8bbe7207
-	TestRules       = TestChainConfig.Rules(new(big.Int))
+	AllDccsProtocolChanges = &ChainConfig{big.NewInt(1337), big.NewInt(0), nil, false, big.NewInt(0), common.Hash{}, big.NewInt(0), big.NewInt(0), big.NewInt(0), nil, nil, nil, nil, &DccsConfig{Period: 0, Epoch: 30000}}
+
+	TestChainConfig = &ChainConfig{big.NewInt(1), big.NewInt(0), nil, false, big.NewInt(0), common.Hash{}, big.NewInt(0), big.NewInt(0), big.NewInt(0), nil, nil, new(EthashConfig), nil, nil}
+
+	TestRules = TestChainConfig.Rules(new(big.Int))
 )
 
 // TrustedCheckpoint represents a set of post-processed trie roots (CHT and
