// Copyright 2016 The go-ethereum Authors
// This file is part of the go-ethereum library.
//
// The go-ethereum library is free software: you can redistribute it and/or modify
// it under the terms of the GNU Lesser General Public License as published by
// the Free Software Foundation, either version 3 of the License, or
// (at your option) any later version.
//
// The go-ethereum library is distributed in the hope that it will be useful,
// but WITHOUT ANY WARRANTY; without even the implied warranty of
// MERCHANTABILITY or FITNESS FOR A PARTICULAR PURPOSE. See the
// GNU Lesser General Public License for more details.
//
// You should have received a copy of the GNU Lesser General Public License
// along with the go-ethereum library. If not, see <http://www.gnu.org/licenses/>.

package params

import (
	"encoding/binary"
	"fmt"
	"math/big"

	"github.com/ethereum/go-ethereum/common"
	"github.com/ethereum/go-ethereum/crypto"
)

const (
	// CanonicalDepth is the confirmation required for a block to be considered canonical.
	// Also the distant from the ThangLong checkpoint block to it's snapshot.
	CanonicalDepth = 7
)

// Genesis hashes to enforce below configs on.
var (
	MainnetGenesisHash = common.HexToHash("0x080eeb525df0e852343ba13afedf2b256f0991c1b18797e18863fd7b4ab3574b")
	TestnetGenesisHash = common.HexToHash("0xe53f0441b5f887499e49cb628262c4acc897492a4fe3236bb3c68023ea725f0d")
	RinkebyGenesisHash = common.HexToHash("0x6341fd3daf94b748c72ced5a5b26028f2474f5f00d824504e4fa37a75767e177")
	GoerliGenesisHash  = common.HexToHash("0xbf7e331f7f7c1dd2e05159666b3bf8bc7a8a3a9eb1d518969eab529dd9b88c1a")
	BurnAddress        = common.HexToAddress("0x0000000000000000000000000000000000000000")
	TokenAddress       = common.HexToAddress("0x2c783ad80ff980ec75468477e3dd9f86123ecbda") // NTF token contract address
)

// TrustedCheckpoints associates each known checkpoint with the genesis hash of
// the chain it belongs to.
var TrustedCheckpoints = map[common.Hash]*TrustedCheckpoint{
	MainnetGenesisHash: MainnetTrustedCheckpoint,
	TestnetGenesisHash: TestnetTrustedCheckpoint,
	RinkebyGenesisHash: RinkebyTrustedCheckpoint,
	GoerliGenesisHash:  GoerliTrustedCheckpoint,
}

// CheckpointOracles associates each known checkpoint oracles with the genesis hash of
// the chain it belongs to.
var CheckpointOracles = map[common.Hash]*CheckpointOracleConfig{
	MainnetGenesisHash: MainnetCheckpointOracle,
	TestnetGenesisHash: TestnetCheckpointOracle,
	RinkebyGenesisHash: RinkebyCheckpointOracle,
	GoerliGenesisHash:  GoerliCheckpointOracle,
}

var (
	// MainnetChainConfig is the chain parameters to run a node on the main network.
	MainnetChainConfig = &ChainConfig{
		ChainID:             big.NewInt(66666),
		HomesteadBlock:      big.NewInt(1),
		DAOForkBlock:        nil,
		DAOForkSupport:      true,
		EIP150Block:         big.NewInt(2),
		EIP150Hash:          common.HexToHash("0x0000000000000000000000000000000000000000000000000000000000000000"),
		EIP155Block:         big.NewInt(3),
		EIP158Block:         big.NewInt(3),
		ByzantiumBlock:      big.NewInt(4),
		ConstantinopleBlock: big.NewInt(15360000),
		PetersburgBlock:     big.NewInt(15360000),
		Dccs: &DccsConfig{
			Period: 2,
			Epoch:  30000,
			// Governance contract
			Contract: common.HexToAddress("0x0000000000000000000000000000000000012345"),
			// ThangLong hard-fork
			StakeRequire:    50000,
			StakeLockHeight: 30000,
			ThangLongBlock:  big.NewInt(15360000),
			ThangLongEpoch:  3000,
		},
	}

	// MainnetTrustedCheckpoint contains the light client trusted checkpoint for the main network.
	MainnetTrustedCheckpoint = &TrustedCheckpoint{
<<<<<<< HEAD
		SectionIndex: 561,
		SectionHead:  common.HexToHash("0x6b87a31980a1fe764e5db97ea7c841b9d6db88fe8cd0506937532bae7eab783c"),
		CHTRoot:      common.Hash{}, // TODO: will calculate later when using LES
		BloomRoot:    common.Hash{}, // TODO: will calculate later when using LES
=======
		SectionIndex: 249,
		SectionHead:  common.HexToHash("0x0d656b0cc0e9901c9dfc6b6944962ad10286969b5e65cff2b21228ffa3201b45"),
		CHTRoot:      common.HexToHash("0xe97cdc4a54f6bcae09acd8f7d9b2fecc6baa58cc30e12fc1c848d4b736060389"),
		BloomRoot:    common.HexToHash("0xe028d4fe19fccd10c845b609dbed0778217298c352e3f588aa1351e9e7b836ca"),
>>>>>>> b7b2f60f
	}

	// MainnetCheckpointOracle contains a set of configs for the main network oracle.
	MainnetCheckpointOracle = &CheckpointOracleConfig{
		Address: common.HexToAddress("0x9a9070028361F7AAbeB3f2F2Dc07F82C4a98A02a"),
		Signers: []common.Address{
			common.HexToAddress("0x1b2C260efc720BE89101890E4Db589b44E950527"), // Peter
			common.HexToAddress("0x78d1aD571A1A09D60D9BBf25894b44e4C8859595"), // Martin
			common.HexToAddress("0x286834935f4A8Cfb4FF4C77D5770C2775aE2b0E7"), // Zsolt
			common.HexToAddress("0xb86e2B0Ab5A4B1373e40c51A7C712c70Ba2f9f8E"), // Gary
			common.HexToAddress("0x0DF8fa387C602AE62559cC4aFa4972A7045d6707"), // Guillaume
		},
		Threshold: 2,
	}

	// TestnetChainConfig contains the chain parameters to run a node on the Dccs test network.
	TestnetChainConfig = &ChainConfig{
		ChainID:             big.NewInt(111111),
		HomesteadBlock:      big.NewInt(1),
		DAOForkBlock:        nil,
		DAOForkSupport:      true,
		EIP150Block:         big.NewInt(2),
		EIP150Hash:          common.HexToHash("0x0000000000000000000000000000000000000000000000000000000000000000"),
		EIP155Block:         big.NewInt(3),
		EIP158Block:         big.NewInt(3),
		ByzantiumBlock:      big.NewInt(4),
		ConstantinopleBlock: big.NewInt(300000),
		PetersburgBlock:     big.NewInt(300000),
		Dccs: &DccsConfig{
			Period: 2,
			Epoch:  30000,
			// Governance contract
			Contract: common.HexToAddress("0x0000000000000000000000000000000000012345"),
			// ThangLong hard-fork
			StakeRequire:    500,
			StakeLockHeight: 3000,
			ThangLongBlock:  big.NewInt(300000),
			ThangLongEpoch:  300,
		},
	}

	// TestnetTrustedCheckpoint contains the light client trusted checkpoint for the Ropsten test network.
	TestnetTrustedCheckpoint = &TrustedCheckpoint{
<<<<<<< HEAD
		SectionIndex: 19,
		SectionHead:  common.HexToHash("0x57a235095aba5f4c6cf7a1787c283003e93adadf68f46ecacbcc777d505d83b2"),
		CHTRoot:      common.Hash{}, // TODO: will calculate later when using LES
		BloomRoot:    common.Hash{}, // TODO: will calculate later when using LES
=======
		SectionIndex: 183,
		SectionHead:  common.HexToHash("0xe1eb8c31b8d370db4562a5246ffd220d44540581d2365b96615293e4795184fd"),
		CHTRoot:      common.HexToHash("0x1e5902d1680f543ac23ebae2663a3d45daad0de5329c8921ebe295e602afe81e"),
		BloomRoot:    common.HexToHash("0xae53ddf3574792a7fad53b3ceb03867facc4a67d25bb6dae9ddd0bd53a0ad027"),
>>>>>>> b7b2f60f
	}

	// TestnetCheckpointOracle contains a set of configs for the Ropsten test network oracle.
	TestnetCheckpointOracle = &CheckpointOracleConfig{
		Address: common.HexToAddress("0xEF79475013f154E6A65b54cB2742867791bf0B84"),
		Signers: []common.Address{
			common.HexToAddress("0x32162F3581E88a5f62e8A61892B42C46E2c18f7b"), // Peter
			common.HexToAddress("0x78d1aD571A1A09D60D9BBf25894b44e4C8859595"), // Martin
			common.HexToAddress("0x286834935f4A8Cfb4FF4C77D5770C2775aE2b0E7"), // Zsolt
			common.HexToAddress("0xb86e2B0Ab5A4B1373e40c51A7C712c70Ba2f9f8E"), // Gary
			common.HexToAddress("0x0DF8fa387C602AE62559cC4aFa4972A7045d6707"), // Guillaume
		},
		Threshold: 2,
	}

	// RinkebyChainConfig contains the chain parameters to run a node on the Rinkeby test network.
	RinkebyChainConfig = &ChainConfig{
		ChainID:             big.NewInt(4),
		HomesteadBlock:      big.NewInt(1),
		DAOForkBlock:        nil,
		DAOForkSupport:      true,
		EIP150Block:         big.NewInt(2),
		EIP150Hash:          common.HexToHash("0x9b095b36c15eaf13044373aef8ee0bd3a382a5abb92e402afa44b8249c3a90e9"),
		EIP155Block:         big.NewInt(3),
		EIP158Block:         big.NewInt(3),
		ByzantiumBlock:      big.NewInt(1035301),
		ConstantinopleBlock: big.NewInt(3660663),
		PetersburgBlock:     big.NewInt(4321234),
		Clique: &CliqueConfig{
			Period: 15,
			Epoch:  30000,
		},
	}

	// DccsChainConfig contains the chain parameters to run a node on the Nexty test network.
	DccsChainConfig = &ChainConfig{
		ChainID:             big.NewInt(66666),
		HomesteadBlock:      big.NewInt(1),
		DAOForkBlock:        nil,
		DAOForkSupport:      true,
		EIP150Block:         big.NewInt(2),
		EIP150Hash:          common.HexToHash("0x9b095b36c15eaf13044373aef8ee0bd3a382a5abb92e402afa44b8249c3a90e9"),
		EIP155Block:         big.NewInt(3),
		EIP158Block:         big.NewInt(3),
		ByzantiumBlock:      big.NewInt(1035301),
		ConstantinopleBlock: nil,
		PetersburgBlock:     nil,
		Dccs: &DccsConfig{
			Period: 2,
			Epoch:  30000,
		},
	}

	// RinkebyTrustedCheckpoint contains the light client trusted checkpoint for the Rinkeby test network.
	RinkebyTrustedCheckpoint = &TrustedCheckpoint{
		SectionIndex: 144,
		SectionHead:  common.HexToHash("0x38cc2e339462919179e5ca9f88408ee481eb1750a143bdbf4f33c00f2064935a"),
		CHTRoot:      common.HexToHash("0x889c6b1e4d9e312d3145d104e7f58f52d1854e8dafb2f0b90e0c1d8b71bce97b"),
		BloomRoot:    common.HexToHash("0xb7ae54ba64f359b78dfc3e8a61fc44e68758568e7f54b849fa474caa45efa9b9"),
	}

	// RinkebyCheckpointOracle contains a set of configs for the Rinkeby test network oracle.
	RinkebyCheckpointOracle = &CheckpointOracleConfig{
		Address: common.HexToAddress("0xebe8eFA441B9302A0d7eaECc277c09d20D684540"),
		Signers: []common.Address{
			common.HexToAddress("0xd9c9cd5f6779558b6e0ed4e6acf6b1947e7fa1f3"), // Peter
			common.HexToAddress("0x78d1aD571A1A09D60D9BBf25894b44e4C8859595"), // Martin
			common.HexToAddress("0x286834935f4A8Cfb4FF4C77D5770C2775aE2b0E7"), // Zsolt
			common.HexToAddress("0xb86e2B0Ab5A4B1373e40c51A7C712c70Ba2f9f8E"), // Gary
		},
		Threshold: 2,
	}

	// GoerliChainConfig contains the chain parameters to run a node on the Görli test network.
	GoerliChainConfig = &ChainConfig{
		ChainID:             big.NewInt(5),
		HomesteadBlock:      big.NewInt(0),
		DAOForkBlock:        nil,
		DAOForkSupport:      true,
		EIP150Block:         big.NewInt(0),
		EIP155Block:         big.NewInt(0),
		EIP158Block:         big.NewInt(0),
		ByzantiumBlock:      big.NewInt(0),
		ConstantinopleBlock: big.NewInt(0),
		PetersburgBlock:     big.NewInt(0),
		Clique: &CliqueConfig{
			Period: 15,
			Epoch:  30000,
		},
	}

	// GoerliTrustedCheckpoint contains the light client trusted checkpoint for the Görli test network.
	GoerliTrustedCheckpoint = &TrustedCheckpoint{
		SectionIndex: 28,
		SectionHead:  common.HexToHash("0x5baedfb5006507906cce3b6487080c810aa79806b0388c3671ee6d56694a591e"),
		CHTRoot:      common.HexToHash("0x89ff7aabc7a0a13c25aeb1e3e333063acf80473a571e465d7c884b183a67e717"),
		BloomRoot:    common.HexToHash("0x56eccfd9171d2df3e62ffd61c442dfb69b603b1f28fbb267c28b3444fdeae6c6"),
	}

	// GoerliCheckpointOracle contains a set of configs for the Goerli test network oracle.
	GoerliCheckpointOracle = &CheckpointOracleConfig{
		Address: common.HexToAddress("0x18CA0E045F0D772a851BC7e48357Bcaab0a0795D"),
		Signers: []common.Address{
			common.HexToAddress("0x4769bcaD07e3b938B7f43EB7D278Bc7Cb9efFb38"), // Peter
			common.HexToAddress("0x78d1aD571A1A09D60D9BBf25894b44e4C8859595"), // Martin
			common.HexToAddress("0x286834935f4A8Cfb4FF4C77D5770C2775aE2b0E7"), // Zsolt
			common.HexToAddress("0xb86e2B0Ab5A4B1373e40c51A7C712c70Ba2f9f8E"), // Gary
			common.HexToAddress("0x0DF8fa387C602AE62559cC4aFa4972A7045d6707"), // Guillaume
		},
		Threshold: 2,
	}

	// AllEthashProtocolChanges contains every protocol change (EIPs) introduced
	// and accepted by the Ethereum core developers into the Ethash consensus.
	//
	// This configuration is intentionally not using keyed fields to force anyone
	// adding flags to the config to also have to set these fields.
	AllEthashProtocolChanges = &ChainConfig{big.NewInt(1337), big.NewInt(0), nil, false, big.NewInt(0), common.Hash{}, big.NewInt(0), big.NewInt(0), big.NewInt(0), big.NewInt(0), big.NewInt(0), nil, new(EthashConfig), nil, nil}

	// AllCliqueProtocolChanges contains every protocol change (EIPs) introduced
	// and accepted by the Ethereum core developers into the Clique consensus.
	//
	// This configuration is intentionally not using keyed fields to force anyone
	// adding flags to the config to also have to set these fields.
	AllCliqueProtocolChanges = &ChainConfig{big.NewInt(1337), big.NewInt(0), nil, false, big.NewInt(0), common.Hash{}, big.NewInt(0), big.NewInt(0), big.NewInt(0), big.NewInt(0), big.NewInt(0), nil, nil, &CliqueConfig{Period: 0, Epoch: 30000}, nil}

	// AllDccsProtocolChanges contains every protocol change (EIPs) introduced
	// and accepted by the Ethereum core developers into the Dccs consensus.
	//
	// This configuration is intentionally not using keyed fields to force anyone
	// adding flags to the config to also have to set these fields.
	AllDccsProtocolChanges = &ChainConfig{big.NewInt(1337), big.NewInt(0), nil, false, big.NewInt(0), common.Hash{}, big.NewInt(0), big.NewInt(0), big.NewInt(0), big.NewInt(0), big.NewInt(0), nil, nil, nil, &DccsConfig{Period: 0, Epoch: 30000, ThangLongBlock: big.NewInt(0), ThangLongEpoch: 3000, Contract: common.HexToAddress("0x0")}}

	TestChainConfig = &ChainConfig{big.NewInt(1), big.NewInt(0), nil, false, big.NewInt(0), common.Hash{}, big.NewInt(0), big.NewInt(0), big.NewInt(0), big.NewInt(0), big.NewInt(0), nil, new(EthashConfig), nil, nil}
	TestRules       = TestChainConfig.Rules(new(big.Int))
)

// TrustedCheckpoint represents a set of post-processed trie roots (CHT and
// BloomTrie) associated with the appropriate section index and head hash. It is
// used to start light syncing from this checkpoint and avoid downloading the
// entire header chain while still being able to securely access old headers/logs.
type TrustedCheckpoint struct {
	SectionIndex uint64      `json:"sectionIndex"`
	SectionHead  common.Hash `json:"sectionHead"`
	CHTRoot      common.Hash `json:"chtRoot"`
	BloomRoot    common.Hash `json:"bloomRoot"`
}

// HashEqual returns an indicator comparing the itself hash with given one.
func (c *TrustedCheckpoint) HashEqual(hash common.Hash) bool {
	if c.Empty() {
		return hash == common.Hash{}
	}
	return c.Hash() == hash
}

// Hash returns the hash of checkpoint's four key fields(index, sectionHead, chtRoot and bloomTrieRoot).
func (c *TrustedCheckpoint) Hash() common.Hash {
	buf := make([]byte, 8+3*common.HashLength)
	binary.BigEndian.PutUint64(buf, c.SectionIndex)
	copy(buf[8:], c.SectionHead.Bytes())
	copy(buf[8+common.HashLength:], c.CHTRoot.Bytes())
	copy(buf[8+2*common.HashLength:], c.BloomRoot.Bytes())
	return crypto.Keccak256Hash(buf)
}

// Empty returns an indicator whether the checkpoint is regarded as empty.
func (c *TrustedCheckpoint) Empty() bool {
	return c.SectionHead == (common.Hash{}) || c.CHTRoot == (common.Hash{}) || c.BloomRoot == (common.Hash{})
}

// CheckpointOracleConfig represents a set of checkpoint contract(which acts as an oracle)
// config which used for light client checkpoint syncing.
type CheckpointOracleConfig struct {
	Address   common.Address   `json:"address"`
	Signers   []common.Address `json:"signers"`
	Threshold uint64           `json:"threshold"`
}

// ChainConfig is the core config which determines the blockchain settings.
//
// ChainConfig is stored in the database on a per block basis. This means
// that any network, identified by its genesis block, can have its own
// set of configuration options.
type ChainConfig struct {
	ChainID *big.Int `json:"chainId"` // chainId identifies the current chain and is used for replay protection

	HomesteadBlock *big.Int `json:"homesteadBlock,omitempty"` // Homestead switch block (nil = no fork, 0 = already homestead)

	DAOForkBlock   *big.Int `json:"daoForkBlock,omitempty"`   // TheDAO hard-fork switch block (nil = no fork)
	DAOForkSupport bool     `json:"daoForkSupport,omitempty"` // Whether the nodes supports or opposes the DAO hard-fork

	// EIP150 implements the Gas price changes (https://github.com/ethereum/EIPs/issues/150)
	EIP150Block *big.Int    `json:"eip150Block,omitempty"` // EIP150 HF block (nil = no fork)
	EIP150Hash  common.Hash `json:"eip150Hash,omitempty"`  // EIP150 HF hash (needed for header only clients as only gas pricing changed)

	EIP155Block *big.Int `json:"eip155Block,omitempty"` // EIP155 HF block
	EIP158Block *big.Int `json:"eip158Block,omitempty"` // EIP158 HF block

	ByzantiumBlock      *big.Int `json:"byzantiumBlock,omitempty"`      // Byzantium switch block (nil = no fork, 0 = already on byzantium)
	ConstantinopleBlock *big.Int `json:"constantinopleBlock,omitempty"` // Constantinople switch block (nil = no fork, 0 = already activated)
	PetersburgBlock     *big.Int `json:"petersburgBlock,omitempty"`     // Petersburg switch block (nil = same as Constantinople)
	EWASMBlock          *big.Int `json:"ewasmBlock,omitempty"`          // EWASM switch block (nil = no fork, 0 = already activated)

	// Various consensus engines
	Ethash *EthashConfig `json:"ethash,omitempty"`
	Clique *CliqueConfig `json:"clique,omitempty"`
	Dccs   *DccsConfig   `json:"dccs,omitempty"`
}

// EthashConfig is the consensus engine configs for proof-of-work based sealing.
type EthashConfig struct{}

// String implements the stringer interface, returning the consensus engine details.
func (c *EthashConfig) String() string {
	return "ethash"
}

// CliqueConfig is the consensus engine configs for proof-of-authority based sealing.
type CliqueConfig struct {
	Period uint64 `json:"period"` // Number of seconds between blocks to enforce
	Epoch  uint64 `json:"epoch"`  // Epoch length to reset votes and checkpoint
}

// String implements the stringer interface, returning the consensus engine details.
func (c *CliqueConfig) String() string {
	return "clique"
}

// DccsConfig is the consensus engine configs for proof-of-foundation based sealing.
// All epoch changing hardforks must have the activate block number divisible by both old and new epoch.
type DccsConfig struct {
	Period uint64 `json:"period"` // Number of seconds between blocks to enforce
	Epoch  uint64 `json:"epoch"`  // Epoch length to reset votes and checkpoint
	// governance smart contract address
	Contract common.Address `json:"contract,omitempty"`
	// Governance contract stake params
	StakeRequire    uint64 `json:"stakeRequire"`    // stake requirement
	StakeLockHeight uint64 `json:"stakeLockHeight"` // lock time (in blocks) after leaving
	// ThangLong hardfork
	ThangLongBlock *big.Int `json:"thangLongBlock,omitempty"` // ThangLong switch block (nil = no fork, 0 = already activated)
	ThangLongEpoch uint64   `json:"thangLongEpoch"`           // Epoch length to reset votes and checkpoint
}

// PositionInEpoch returns the offset of a block from the start of an epoch
func (c *DccsConfig) PositionInEpoch(number uint64) uint64 {
	if c.IsThangLong(new(big.Int).SetUint64(number)) {
		return number % c.ThangLongEpoch
	}
	return number % c.Epoch
}

// IsCheckpoint returns whether a block is at the start of an epoch
func (c *DccsConfig) IsCheckpoint(number uint64) bool {
	return c.PositionInEpoch(number) == 0
}

// Checkpoint returns the epoch block for this block
func (c *DccsConfig) Checkpoint(number uint64) uint64 {
	return number - c.PositionInEpoch(number)
}

// Snapshot returns the snapshot block for this block's epoch.
// Snapshot is (Checkpoint - CanonicalDepth) for ThangLong consensus.
func (c *DccsConfig) Snapshot(number uint64) uint64 {
	// Get the checkpoint first
	cp := c.Checkpoint(number)
	// Get genesis block as checkpoint for 1st epoch
	if cp <= CanonicalDepth {
		return 0
	}
	// Get the state from canonical chain to ensure the chain and state are not in sidefork
	return cp - CanonicalDepth
}

// String implements the stringer interface, returning the consensus engine details.
func (c *DccsConfig) String() string {
	return "dccs"
}

// String implements the fmt.Stringer interface.
func (c *ChainConfig) String() string {
	var thangLongBlock *big.Int
	var contract string
	var engine interface{}
	switch {
	case c.Ethash != nil:
		engine = c.Ethash
	case c.Clique != nil:
		engine = c.Clique
	case c.Dccs != nil:
		engine = c.Dccs
		thangLongBlock = c.Dccs.ThangLongBlock
		contract = c.Dccs.Contract.Hex()
	default:
		engine = "unknown"
	}
	return fmt.Sprintf("{ChainID: %v Homestead: %v DAO: %v DAOSupport: %v EIP150: %v EIP155: %v EIP158: %v Byzantium: %v Constantinople: %v  Petersburg: %v Thang Long: %v Contract: %v Engine: %v}",
		c.ChainID,
		c.HomesteadBlock,
		c.DAOForkBlock,
		c.DAOForkSupport,
		c.EIP150Block,
		c.EIP155Block,
		c.EIP158Block,
		c.ByzantiumBlock,
		c.ConstantinopleBlock,
		c.PetersburgBlock,
		thangLongBlock,
		contract,
		engine,
	)
}

// IsHomestead returns whether num is either equal to the homestead block or greater.
func (c *ChainConfig) IsHomestead(num *big.Int) bool {
	return isForked(c.HomesteadBlock, num)
}

// IsDAOFork returns whether num is either equal to the DAO fork block or greater.
func (c *ChainConfig) IsDAOFork(num *big.Int) bool {
	return isForked(c.DAOForkBlock, num)
}

// IsEIP150 returns whether num is either equal to the EIP150 fork block or greater.
func (c *ChainConfig) IsEIP150(num *big.Int) bool {
	return isForked(c.EIP150Block, num)
}

// IsEIP155 returns whether num is either equal to the EIP155 fork block or greater.
func (c *ChainConfig) IsEIP155(num *big.Int) bool {
	return isForked(c.EIP155Block, num)
}

// IsEIP158 returns whether num is either equal to the EIP158 fork block or greater.
func (c *ChainConfig) IsEIP158(num *big.Int) bool {
	return isForked(c.EIP158Block, num)
}

// IsByzantium returns whether num is either equal to the Byzantium fork block or greater.
func (c *ChainConfig) IsByzantium(num *big.Int) bool {
	return isForked(c.ByzantiumBlock, num)
}

// IsConstantinople returns whether num is either equal to the Constantinople fork block or greater.
func (c *ChainConfig) IsConstantinople(num *big.Int) bool {
	return isForked(c.ConstantinopleBlock, num)
}

// IsPetersburg returns whether num is either
// - equal to or greater than the PetersburgBlock fork block,
// - OR is nil, and Constantinople is active
func (c *ChainConfig) IsPetersburg(num *big.Int) bool {
	return isForked(c.PetersburgBlock, num) || c.PetersburgBlock == nil && isForked(c.ConstantinopleBlock, num)
}

// IsEWASM returns whether num represents a block number after the EWASM fork
func (c *ChainConfig) IsEWASM(num *big.Int) bool {
	return isForked(c.EWASMBlock, num)
}

// IsThangLongPreparationBlock returns whether num represents a block number exactly at the ThangLong Preparation
func (c *ChainConfig) IsThangLongPreparationBlock(num *big.Int) bool {
	return c.Dccs != nil && c.Dccs.ThangLongBlock != nil && c.Dccs.IsThangLongPreparationBlock(num)
}

// IsSnapshotBlock returns whether num represents a block number exactly at the snapshot block of an epoch.
func (c *ChainConfig) IsSnapshotBlock(num *big.Int) bool {
	if c.Dccs == nil || c.Dccs.ThangLongBlock == nil {
		return false
	}
	forBlock := new(big.Int).SetUint64(CanonicalDepth)
	forBlock.Add(num, forBlock)
	return c.Dccs.IsThangLong(forBlock) && c.Dccs.IsCheckpoint(forBlock.Uint64())
}

// IsThangLongPreparationBlock returns whether num represents a block number exactly at the ThangLong Preparation
// ThangLong preparation block is hard-coded to 32 blocks before the ThangLong hard-fork
func (c *DccsConfig) IsThangLongPreparationBlock(num *big.Int) bool {
	if c.ThangLongBlock == nil {
		return false
	}
	preparationBlock := big.NewInt(1)
	if c.ThangLongBlock.Cmp(common.Big32) > 0 {
		preparationBlock = preparationBlock.Sub(c.ThangLongBlock, common.Big32)
	}
	return preparationBlock.Cmp(num) == 0
}

// IsThangLong returns whether num represents a block number after the ThangLong fork
func (c *ChainConfig) IsThangLong(num *big.Int) bool {
	return c.Dccs != nil && c.Dccs.IsThangLong(num)
}

// IsThangLong returns whether num represents a block number after the ThangLong fork
func (c *DccsConfig) IsThangLong(num *big.Int) bool {
	return isForked(c.ThangLongBlock, num)
}

// GasTable returns the gas table corresponding to the current phase (homestead or homestead reprice).
//
// The returned GasTable's fields shouldn't, under any circumstances, be changed.
func (c *ChainConfig) GasTable(num *big.Int) GasTable {
	if num == nil {
		return GasTableHomestead
	}
	switch {
	case c.IsThangLong(num):
		return GasTableDccs
	case c.IsConstantinople(num):
		return GasTableConstantinople
	case c.IsEIP158(num):
		return GasTableEIP158
	case c.IsEIP150(num):
		return GasTableEIP150
	default:
		return GasTableHomestead
	}
}

// CheckCompatible checks whether scheduled fork transitions have been imported
// with a mismatching chain configuration.
func (c *ChainConfig) CheckCompatible(newcfg *ChainConfig, height uint64) *ConfigCompatError {
	bhead := new(big.Int).SetUint64(height)

	// Iterate checkCompatible to find the lowest conflict.
	var lasterr *ConfigCompatError
	for {
		err := c.checkCompatible(newcfg, bhead)
		if err == nil || (lasterr != nil && err.RewindTo == lasterr.RewindTo) {
			break
		}
		lasterr = err
		bhead.SetUint64(err.RewindTo)
	}
	return lasterr
}

func (c *ChainConfig) checkCompatible(newcfg *ChainConfig, head *big.Int) *ConfigCompatError {
	if isForkIncompatible(c.HomesteadBlock, newcfg.HomesteadBlock, head) {
		return newCompatError("Homestead fork block", c.HomesteadBlock, newcfg.HomesteadBlock)
	}
	if isForkIncompatible(c.DAOForkBlock, newcfg.DAOForkBlock, head) {
		return newCompatError("DAO fork block", c.DAOForkBlock, newcfg.DAOForkBlock)
	}
	if c.IsDAOFork(head) && c.DAOForkSupport != newcfg.DAOForkSupport {
		return newCompatError("DAO fork support flag", c.DAOForkBlock, newcfg.DAOForkBlock)
	}
	if isForkIncompatible(c.EIP150Block, newcfg.EIP150Block, head) {
		return newCompatError("EIP150 fork block", c.EIP150Block, newcfg.EIP150Block)
	}
	if isForkIncompatible(c.EIP155Block, newcfg.EIP155Block, head) {
		return newCompatError("EIP155 fork block", c.EIP155Block, newcfg.EIP155Block)
	}
	if isForkIncompatible(c.EIP158Block, newcfg.EIP158Block, head) {
		return newCompatError("EIP158 fork block", c.EIP158Block, newcfg.EIP158Block)
	}
	if c.IsEIP158(head) && !configNumEqual(c.ChainID, newcfg.ChainID) {
		return newCompatError("EIP158 chain ID", c.EIP158Block, newcfg.EIP158Block)
	}
	if isForkIncompatible(c.ByzantiumBlock, newcfg.ByzantiumBlock, head) {
		return newCompatError("Byzantium fork block", c.ByzantiumBlock, newcfg.ByzantiumBlock)
	}
	if isForkIncompatible(c.ConstantinopleBlock, newcfg.ConstantinopleBlock, head) {
		return newCompatError("Constantinople fork block", c.ConstantinopleBlock, newcfg.ConstantinopleBlock)
	}
	if isForkIncompatible(c.PetersburgBlock, newcfg.PetersburgBlock, head) {
		return newCompatError("Petersburg fork block", c.PetersburgBlock, newcfg.PetersburgBlock)
	}
	if isForkIncompatible(c.EWASMBlock, newcfg.EWASMBlock, head) {
		return newCompatError("ewasm fork block", c.EWASMBlock, newcfg.EWASMBlock)
	}
	if c.Dccs != nil && newcfg.Dccs != nil {
		if isForkIncompatible(c.Dccs.ThangLongBlock, newcfg.Dccs.ThangLongBlock, head) {
			return newCompatError("Thang Long fork block", c.Dccs.ThangLongBlock, newcfg.Dccs.ThangLongBlock)
		}
	}
	return nil
}

// isForkIncompatible returns true if a fork scheduled at s1 cannot be rescheduled to
// block s2 because head is already past the fork.
func isForkIncompatible(s1, s2, head *big.Int) bool {
	return (isForked(s1, head) || isForked(s2, head)) && !configNumEqual(s1, s2)
}

// isForked returns whether a fork scheduled at block s is active at the given head block.
func isForked(s, head *big.Int) bool {
	if s == nil || head == nil {
		return false
	}
	return s.Cmp(head) <= 0
}

func configNumEqual(x, y *big.Int) bool {
	if x == nil {
		return y == nil
	}
	if y == nil {
		return x == nil
	}
	return x.Cmp(y) == 0
}

// ConfigCompatError is raised if the locally-stored blockchain is initialised with a
// ChainConfig that would alter the past.
type ConfigCompatError struct {
	What string
	// block numbers of the stored and new configurations
	StoredConfig, NewConfig *big.Int
	// the block number to which the local chain must be rewound to correct the error
	RewindTo uint64
}

func newCompatError(what string, storedblock, newblock *big.Int) *ConfigCompatError {
	var rew *big.Int
	switch {
	case storedblock == nil:
		rew = newblock
	case newblock == nil || storedblock.Cmp(newblock) < 0:
		rew = storedblock
	default:
		rew = newblock
	}
	err := &ConfigCompatError{what, storedblock, newblock, 0}
	if rew != nil && rew.Sign() > 0 {
		err.RewindTo = rew.Uint64() - 1
	}
	return err
}

func (err *ConfigCompatError) Error() string {
	return fmt.Sprintf("mismatching %s in database (have %d, want %d, rewindto %d)", err.What, err.StoredConfig, err.NewConfig, err.RewindTo)
}

// Rules wraps ChainConfig and is merely syntactic sugar or can be used for functions
// that do not have or require information about the block.
//
// Rules is a one time interface meaning that it shouldn't be used in between transition
// phases.
type Rules struct {
	ChainID                                     *big.Int
	IsHomestead, IsEIP150, IsEIP155, IsEIP158   bool
	IsByzantium, IsConstantinople, IsPetersburg bool
	IsThangLong                                 bool
}

// Rules ensures c's ChainID is not nil.
func (c *ChainConfig) Rules(num *big.Int) Rules {
	chainID := c.ChainID
	if chainID == nil {
		chainID = new(big.Int)
	}
	return Rules{
		ChainID:          new(big.Int).Set(chainID),
		IsHomestead:      c.IsHomestead(num),
		IsEIP150:         c.IsEIP150(num),
		IsEIP155:         c.IsEIP155(num),
		IsEIP158:         c.IsEIP158(num),
		IsByzantium:      c.IsByzantium(num),
		IsConstantinople: c.IsConstantinople(num),
		IsPetersburg:     c.IsPetersburg(num),
		IsThangLong:      c.IsThangLong(num),
	}
}<|MERGE_RESOLUTION|>--- conflicted
+++ resolved
@@ -88,17 +88,10 @@
 
 	// MainnetTrustedCheckpoint contains the light client trusted checkpoint for the main network.
 	MainnetTrustedCheckpoint = &TrustedCheckpoint{
-<<<<<<< HEAD
 		SectionIndex: 561,
 		SectionHead:  common.HexToHash("0x6b87a31980a1fe764e5db97ea7c841b9d6db88fe8cd0506937532bae7eab783c"),
 		CHTRoot:      common.Hash{}, // TODO: will calculate later when using LES
 		BloomRoot:    common.Hash{}, // TODO: will calculate later when using LES
-=======
-		SectionIndex: 249,
-		SectionHead:  common.HexToHash("0x0d656b0cc0e9901c9dfc6b6944962ad10286969b5e65cff2b21228ffa3201b45"),
-		CHTRoot:      common.HexToHash("0xe97cdc4a54f6bcae09acd8f7d9b2fecc6baa58cc30e12fc1c848d4b736060389"),
-		BloomRoot:    common.HexToHash("0xe028d4fe19fccd10c845b609dbed0778217298c352e3f588aa1351e9e7b836ca"),
->>>>>>> b7b2f60f
 	}
 
 	// MainnetCheckpointOracle contains a set of configs for the main network oracle.
@@ -142,17 +135,10 @@
 
 	// TestnetTrustedCheckpoint contains the light client trusted checkpoint for the Ropsten test network.
 	TestnetTrustedCheckpoint = &TrustedCheckpoint{
-<<<<<<< HEAD
 		SectionIndex: 19,
 		SectionHead:  common.HexToHash("0x57a235095aba5f4c6cf7a1787c283003e93adadf68f46ecacbcc777d505d83b2"),
 		CHTRoot:      common.Hash{}, // TODO: will calculate later when using LES
 		BloomRoot:    common.Hash{}, // TODO: will calculate later when using LES
-=======
-		SectionIndex: 183,
-		SectionHead:  common.HexToHash("0xe1eb8c31b8d370db4562a5246ffd220d44540581d2365b96615293e4795184fd"),
-		CHTRoot:      common.HexToHash("0x1e5902d1680f543ac23ebae2663a3d45daad0de5329c8921ebe295e602afe81e"),
-		BloomRoot:    common.HexToHash("0xae53ddf3574792a7fad53b3ceb03867facc4a67d25bb6dae9ddd0bd53a0ad027"),
->>>>>>> b7b2f60f
 	}
 
 	// TestnetCheckpointOracle contains a set of configs for the Ropsten test network oracle.
