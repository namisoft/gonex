// Copyright 2015 The go-ethereum Authors
// This file is part of the go-ethereum library.
//
// The go-ethereum library is free software: you can redistribute it and/or modify
// it under the terms of the GNU Lesser General Public License as published by
// the Free Software Foundation, either version 3 of the License, or
// (at your option) any later version.
//
// The go-ethereum library is distributed in the hope that it will be useful,
// but WITHOUT ANY WARRANTY; without even the implied warranty of
// MERCHANTABILITY or FITNESS FOR A PARTICULAR PURPOSE. See the
// GNU Lesser General Public License for more details.
//
// You should have received a copy of the GNU Lesser General Public License
// along with the go-ethereum library. If not, see <http://www.gnu.org/licenses/>.

package params

import "math/big"

const (
	GasLimitBoundDivisor uint64 = 1024    // The bound divisor of the gas limit, used in update calculations.
	MinGasLimit          uint64 = 5000    // Minimum the gas limit may ever be.
	GenesisGasLimit      uint64 = 4712388 // Gas limit of the Genesis block.

	MRUGasThreshold uint64 = TxGas * 3 // Gas threshold to fully exhaust the accumulating MRU of an account.

	MaximumExtraDataSize  uint64 = 32    // Maximum size extra data may be after Genesis.
	ExpByteGas            uint64 = 10    // Times ceil(log256(exponent)) for the EXP instruction.
	SloadGas              uint64 = 50    // Multiplied by the number of 32-byte words that are copied (round up) for any *COPY operation and added.
	CallValueTransferGas  uint64 = 9000  // Paid for CALL when the value transfer is non-zero.
	CallNewAccountGas     uint64 = 25000 // Paid for CALL when the destination address didn't exist prior.
	TxGas                 uint64 = 21000 // Per transaction not creating a contract. NOTE: Not payable on data of calls between transactions.
	TxGasContractCreation uint64 = 53000 // Per transaction that creates a contract. NOTE: Not payable on data of calls between transactions.
	TxDataZeroGas         uint64 = 4     // Per byte of data attached to a transaction that equals zero. NOTE: Not payable on data of calls between transactions.
	QuadCoeffDiv          uint64 = 512   // Divisor for the quadratic particle of the memory cost equation.
	LogDataGas            uint64 = 8     // Per byte in a LOG* operation's data.
	CallStipend           uint64 = 2300  // Free gas given at beginning of call.

	Sha3Gas     uint64 = 30 // Once per SHA3 operation.
	Sha3WordGas uint64 = 6  // Once per word of the SHA3 operation's data.

	SstoreSetGas    uint64 = 20000 // Once per SLOAD operation.
	SstoreResetGas  uint64 = 5000  // Once per SSTORE operation if the zeroness changes from zero.
	SstoreClearGas  uint64 = 5000  // Once per SSTORE operation if the zeroness doesn't change.
	SstoreRefundGas uint64 = 15000 // Once per SSTORE operation if the zeroness changes to zero.

	NetSstoreNoopGas  uint64 = 200   // Once per SSTORE operation if the value doesn't change.
	NetSstoreInitGas  uint64 = 20000 // Once per SSTORE operation from clean zero.
	NetSstoreCleanGas uint64 = 5000  // Once per SSTORE operation from clean non-zero.
	NetSstoreDirtyGas uint64 = 200   // Once per SSTORE operation from dirty.

	NetSstoreClearRefund      uint64 = 15000 // Once per SSTORE operation for clearing an originally existing storage slot
	NetSstoreResetRefund      uint64 = 4800  // Once per SSTORE operation for resetting to the original non-zero value
	NetSstoreResetClearRefund uint64 = 19800 // Once per SSTORE operation for resetting to the original zero value

	JumpdestGas   uint64 = 1     // Once per JUMPDEST operation.
	EpochDuration uint64 = 30000 // Duration between proof-of-work epochs.

	CreateDataGas         uint64 = 200   //
	CallCreateDepth       uint64 = 1024  // Maximum depth of call/create stack.
	ExpGas                uint64 = 10    // Once per EXP instruction
	LogGas                uint64 = 375   // Per LOG* operation.
	CopyGas               uint64 = 3     //
	StackLimit            uint64 = 1024  // Maximum size of VM stack allowed.
	TierStepGas           uint64 = 0     // Once per operation, for a selection of them.
	LogTopicGas           uint64 = 375   // Multiplied by the * of the LOG*, per LOG transaction. e.g. LOG0 incurs 0 * c_txLogTopicGas, LOG4 incurs 4 * c_txLogTopicGas.
	CreateGas             uint64 = 32000 // Once per CREATE operation & contract-creation transaction.
	Create2Gas            uint64 = 32000 // Once per CREATE2 operation
	SelfdestructRefundGas uint64 = 24000 // Refunded following a selfdestruct operation.
	MemoryGas             uint64 = 3     // Times the address of the (highest referenced byte in memory + 1). NOTE: referencing happens on read, write and in instructions such as RETURN and CALL.
	TxDataNonZeroGas      uint64 = 68    // Per byte of data attached to a transaction that is not equal to zero. NOTE: Not payable on data of calls between transactions.

	// These have been changed during the course of the chain
	CallGasFrontier              uint64 = 40  // Once per CALL operation & message call transaction.
	CallGasEIP150                uint64 = 700 // Static portion of gas for CALL-derivates after EIP 150 (Tangerine)
	BalanceGasFrontier           uint64 = 20  // The cost of a BALANCE operation
	BalanceGasEIP150             uint64 = 400 // The cost of a BALANCE operation after Tangerine
	BalanceGasEIP1884            uint64 = 700 // The cost of a BALANCE operation after EIP 1884 (part of Istanbul)
	ExtcodeSizeGasFrontier       uint64 = 20  // Cost of EXTCODESIZE before EIP 150 (Tangerine)
	ExtcodeSizeGasEIP150         uint64 = 700 // Cost of EXTCODESIZE after EIP 150 (Tangerine)
	SloadGasFrontier             uint64 = 50
	SloadGasEIP150               uint64 = 200
	SloadGasEIP1884              uint64 = 800  // Cost of SLOAD after EIP 1884 (part of Istanbul)
	ExtcodeHashGasConstantinople uint64 = 400  // Cost of EXTCODEHASH (introduced in Constantinople)
	ExtcodeHashGasEIP1884        uint64 = 700  // Cost of EXTCODEHASH after EIP 1884 (part in Istanbul)
	SelfdestructGasEIP150        uint64 = 5000 // Cost of SELFDESTRUCT post EIP 150 (Tangerine)

	// EXP has a dynamic portion depending on the size of the exponent
	ExpByteFrontier uint64 = 10 // was set to 10 in Frontier
	ExpByteEIP158   uint64 = 50 // was raised to 50 during Eip158 (Spurious Dragon)

	// Extcodecopy has a dynamic AND a static cost. This represents only the
	// static portion of the gas. It was changed during EIP 150 (Tangerine)
	ExtcodeCopyBaseFrontier uint64 = 20
	ExtcodeCopyBaseEIP150   uint64 = 700

	// CreateBySelfdestructGas is used when the refunded account is one that does
	// not exist. This logic is similar to call.
	// Introduced in Tangerine Whistle (Eip 150)
	CreateBySelfdestructGas uint64 = 25000

	MaxCodeSize = 24576 // Maximum bytecode to permit for a contract

	// Precompiled contract gas prices

<<<<<<< HEAD
	EcrecoverGas            uint64 = 3000   // Elliptic curve sender recovery gas price
	Sha256BaseGas           uint64 = 60     // Base price for a SHA256 operation
	Sha256PerWordGas        uint64 = 12     // Per-word price for a SHA256 operation
	Ripemd160BaseGas        uint64 = 600    // Base price for a RIPEMD160 operation
	Ripemd160PerWordGas     uint64 = 120    // Per-word price for a RIPEMD160 operation
	IdentityBaseGas         uint64 = 15     // Base price for a data copy operation
	IdentityPerWordGas      uint64 = 3      // Per-work price for a data copy operation
	ModExpQuadCoeffDiv      uint64 = 20     // Divisor for the quadratic particle of the big int modular exponentiation
	Bn256AddGas             uint64 = 500    // Gas needed for an elliptic curve addition
	Bn256ScalarMulGas       uint64 = 40000  // Gas needed for an elliptic curve scalar multiplication
	Bn256PairingBaseGas     uint64 = 100000 // Base price for an elliptic curve pairing check
	Bn256PairingPerPointGas uint64 = 80000  // Per-point price for an elliptic curve pairing check
	VDFVerifyBaseGas        uint64 = 130000 // Base price for a VDF verification
	VDFVerifyPerBitGas      uint64 = 15000  // Per-bit integer size for a VDF verification
	EthashVerifyGas         uint64 = 60000  // Gas needed for an Ethash verification
=======
	EcrecoverGas        uint64 = 3000 // Elliptic curve sender recovery gas price
	Sha256BaseGas       uint64 = 60   // Base price for a SHA256 operation
	Sha256PerWordGas    uint64 = 12   // Per-word price for a SHA256 operation
	Ripemd160BaseGas    uint64 = 600  // Base price for a RIPEMD160 operation
	Ripemd160PerWordGas uint64 = 120  // Per-word price for a RIPEMD160 operation
	IdentityBaseGas     uint64 = 15   // Base price for a data copy operation
	IdentityPerWordGas  uint64 = 3    // Per-work price for a data copy operation
	ModExpQuadCoeffDiv  uint64 = 20   // Divisor for the quadratic particle of the big int modular exponentiation

	Bn256AddGasByzantium             uint64 = 500    // Byzantium gas needed for an elliptic curve addition
	Bn256AddGasIstanbul              uint64 = 150    // Gas needed for an elliptic curve addition
	Bn256ScalarMulGasByzantium       uint64 = 40000  // Byzantium gas needed for an elliptic curve scalar multiplication
	Bn256ScalarMulGasIstanbul        uint64 = 6000   // Gas needed for an elliptic curve scalar multiplication
	Bn256PairingBaseGasByzantium     uint64 = 100000 // Byzantium base price for an elliptic curve pairing check
	Bn256PairingBaseGasIstanbul      uint64 = 45000  // Base price for an elliptic curve pairing check
	Bn256PairingPerPointGasByzantium uint64 = 80000  // Byzantium per-point price for an elliptic curve pairing check
	Bn256PairingPerPointGasIstanbul  uint64 = 34000  // Per-point price for an elliptic curve pairing check
>>>>>>> e76047e9
)

var (
	DifficultyBoundDivisor = big.NewInt(2048)   // The bound divisor of the difficulty, used in the update calculations.
	GenesisDifficulty      = big.NewInt(131072) // Difficulty of the Genesis block.
	MinimumDifficulty      = big.NewInt(131072) // The minimum that the difficulty may ever be.
	DurationLimit          = big.NewInt(13)     // The decision boundary on the blocktime duration used to determine whether difficulty should go up or not.
)<|MERGE_RESOLUTION|>--- conflicted
+++ resolved
@@ -104,23 +104,6 @@
 
 	// Precompiled contract gas prices
 
-<<<<<<< HEAD
-	EcrecoverGas            uint64 = 3000   // Elliptic curve sender recovery gas price
-	Sha256BaseGas           uint64 = 60     // Base price for a SHA256 operation
-	Sha256PerWordGas        uint64 = 12     // Per-word price for a SHA256 operation
-	Ripemd160BaseGas        uint64 = 600    // Base price for a RIPEMD160 operation
-	Ripemd160PerWordGas     uint64 = 120    // Per-word price for a RIPEMD160 operation
-	IdentityBaseGas         uint64 = 15     // Base price for a data copy operation
-	IdentityPerWordGas      uint64 = 3      // Per-work price for a data copy operation
-	ModExpQuadCoeffDiv      uint64 = 20     // Divisor for the quadratic particle of the big int modular exponentiation
-	Bn256AddGas             uint64 = 500    // Gas needed for an elliptic curve addition
-	Bn256ScalarMulGas       uint64 = 40000  // Gas needed for an elliptic curve scalar multiplication
-	Bn256PairingBaseGas     uint64 = 100000 // Base price for an elliptic curve pairing check
-	Bn256PairingPerPointGas uint64 = 80000  // Per-point price for an elliptic curve pairing check
-	VDFVerifyBaseGas        uint64 = 130000 // Base price for a VDF verification
-	VDFVerifyPerBitGas      uint64 = 15000  // Per-bit integer size for a VDF verification
-	EthashVerifyGas         uint64 = 60000  // Gas needed for an Ethash verification
-=======
 	EcrecoverGas        uint64 = 3000 // Elliptic curve sender recovery gas price
 	Sha256BaseGas       uint64 = 60   // Base price for a SHA256 operation
 	Sha256PerWordGas    uint64 = 12   // Per-word price for a SHA256 operation
@@ -138,7 +121,10 @@
 	Bn256PairingBaseGasIstanbul      uint64 = 45000  // Base price for an elliptic curve pairing check
 	Bn256PairingPerPointGasByzantium uint64 = 80000  // Byzantium per-point price for an elliptic curve pairing check
 	Bn256PairingPerPointGasIstanbul  uint64 = 34000  // Per-point price for an elliptic curve pairing check
->>>>>>> e76047e9
+
+	VDFVerifyBaseGas   uint64 = 130000 // Base price for a VDF verification
+	VDFVerifyPerBitGas uint64 = 15000  // Per-bit integer size for a VDF verification
+	EthashVerifyGas    uint64 = 60000  // Gas needed for an Ethash verification
 )
 
 var (
