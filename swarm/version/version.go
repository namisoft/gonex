// Copyright 2018 The go-ethereum Authors
// This file is part of the go-ethereum library.
//
// The go-ethereum library is free software: you can redistribute it and/or modify
// it under the terms of the GNU Lesser General Public License as published by
// the Free Software Foundation, either version 3 of the License, or
// (at your option) any later version.
//
// The go-ethereum library is distributed in the hope that it will be useful,
// but WITHOUT ANY WARRANTY; without even the implied warranty of
// MERCHANTABILITY or FITNESS FOR A PARTICULAR PURPOSE. See the
// GNU Lesser General Public License for more details.
//
// You should have received a copy of the GNU Lesser General Public License
// along with the go-ethereum library. If not, see <http://www.gnu.org/licenses/>.

package version

import (
	"fmt"
)

const (
	VersionMajor = 0        // Major version component of the current release
	VersionMinor = 3        // Minor version component of the current release
<<<<<<< HEAD
	VersionPatch = 13       // Patch version component of the current release
=======
	VersionPatch = 15       // Patch version component of the current release
>>>>>>> 4bcc0a37
	VersionMeta  = "stable" // Version metadata to append to the version string
)

// Version holds the textual version string.
var Version = func() string {
	return fmt.Sprintf("%d.%d.%d", VersionMajor, VersionMinor, VersionPatch)
}()

// VersionWithMeta holds the textual version string including the metadata.
var VersionWithMeta = func() string {
	v := Version
	if VersionMeta != "" {
		v += "-" + VersionMeta
	}
	return v
}()

// Git SHA1 commit hash of the release, will be set by main.init() function
var GitCommit string

// ArchiveVersion holds the textual version string used for Swarm archives.
// e.g. "0.3.0-dea1ce05" for stable releases, or
//      "0.3.1-unstable-21c059b6" for unstable releases
func ArchiveVersion(gitCommit string) string {
	vsn := Version
	if VersionMeta != "stable" {
		vsn += "-" + VersionMeta
	}
	if len(gitCommit) >= 8 {
		vsn += "-" + gitCommit[:8]
	}
	return vsn
}

func VersionWithCommit(gitCommit string) string {
	vsn := Version
	if len(gitCommit) >= 8 {
		vsn += "-" + gitCommit[:8]
	}
	return vsn
}<|MERGE_RESOLUTION|>--- conflicted
+++ resolved
@@ -23,11 +23,7 @@
 const (
 	VersionMajor = 0        // Major version component of the current release
 	VersionMinor = 3        // Minor version component of the current release
-<<<<<<< HEAD
-	VersionPatch = 13       // Patch version component of the current release
-=======
 	VersionPatch = 15       // Patch version component of the current release
->>>>>>> 4bcc0a37
 	VersionMeta  = "stable" // Version metadata to append to the version string
 )
 
