--- conflicted
+++ resolved
@@ -44,17 +44,14 @@
 func run(evm *EVM, contract *Contract, input []byte, readOnly bool) ([]byte, error) {
 	if contract.CodeAddr != nil {
 		precompiles := PrecompiledContractsHomestead
-<<<<<<< HEAD
-		if evm.ChainConfig().IsCoLoa(evm.BlockNumber) {
-			precompiles = PrecompiledContractsCoLoa
-		} else if evm.ChainConfig().IsByzantium(evm.BlockNumber) {
-=======
 		if evm.chainRules.IsByzantium {
->>>>>>> e76047e9
 			precompiles = PrecompiledContractsByzantium
 		}
 		if evm.chainRules.IsIstanbul {
 			precompiles = PrecompiledContractsIstanbul
+		}
+		if evm.chainRules.IsCoLoa {
+			precompiles = PrecompiledContractsCoLoa
 		}
 		if p := precompiles[*contract.CodeAddr]; p != nil {
 			return RunPrecompiledContract(p, input, contract)
@@ -212,17 +209,14 @@
 	)
 	if !evm.StateDB.Exist(addr) {
 		precompiles := PrecompiledContractsHomestead
-<<<<<<< HEAD
-		if evm.ChainConfig().IsCoLoa(evm.BlockNumber) {
-			precompiles = PrecompiledContractsCoLoa
-		} else if evm.ChainConfig().IsByzantium(evm.BlockNumber) {
-=======
 		if evm.chainRules.IsByzantium {
->>>>>>> e76047e9
 			precompiles = PrecompiledContractsByzantium
 		}
 		if evm.chainRules.IsIstanbul {
 			precompiles = PrecompiledContractsIstanbul
+		}
+		if evm.chainRules.IsCoLoa {
+			precompiles = PrecompiledContractsCoLoa
 		}
 		if precompiles[addr] == nil && evm.chainRules.IsEIP158 && value.Sign() == 0 {
 			// Calling a non existing account, don't do anything, but ping the tracer
