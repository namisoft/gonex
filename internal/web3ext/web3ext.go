// Copyright 2015 The go-ethereum Authors
// This file is part of the go-ethereum library.
//
// The go-ethereum library is free software: you can redistribute it and/or modify
// it under the terms of the GNU Lesser General Public License as published by
// the Free Software Foundation, either version 3 of the License, or
// (at your option) any later version.
//
// The go-ethereum library is distributed in the hope that it will be useful,
// but WITHOUT ANY WARRANTY; without even the implied warranty of
// MERCHANTABILITY or FITNESS FOR A PARTICULAR PURPOSE. See the
// GNU Lesser General Public License for more details.
//
// You should have received a copy of the GNU Lesser General Public License
// along with the go-ethereum library. If not, see <http://www.gnu.org/licenses/>.

// package web3ext contains geth specific web3.js extensions.
package web3ext

var Modules = map[string]string{
	"admin":      Admin_JS,
	"chequebook": Chequebook_JS,
	"clique":     Clique_JS,
<<<<<<< HEAD
	"dccs":       Dccs_JS,
=======
	"ethash":     Ethash_JS,
>>>>>>> 8759018d
	"debug":      Debug_JS,
	"eth":        Eth_JS,
	"miner":      Miner_JS,
	"net":        Net_JS,
	"personal":   Personal_JS,
	"rpc":        RPC_JS,
	"shh":        Shh_JS,
	"swarmfs":    SWARMFS_JS,
	"txpool":     TxPool_JS,
}

const Chequebook_JS = `
web3._extend({
	property: 'chequebook',
	methods: [
		new web3._extend.Method({
			name: 'deposit',
			call: 'chequebook_deposit',
			params: 1,
			inputFormatter: [null]
		}),
		new web3._extend.Property({
			name: 'balance',
			getter: 'chequebook_balance',
			outputFormatter: web3._extend.utils.toDecimal
		}),
		new web3._extend.Method({
			name: 'cash',
			call: 'chequebook_cash',
			params: 1,
			inputFormatter: [null]
		}),
		new web3._extend.Method({
			name: 'issue',
			call: 'chequebook_issue',
			params: 2,
			inputFormatter: [null, null]
		}),
	]
});
`

const Clique_JS = `
web3._extend({
	property: 'clique',
	methods: [
		new web3._extend.Method({
			name: 'getSnapshot',
			call: 'clique_getSnapshot',
			params: 1,
			inputFormatter: [null]
		}),
		new web3._extend.Method({
			name: 'getSnapshotAtHash',
			call: 'clique_getSnapshotAtHash',
			params: 1
		}),
		new web3._extend.Method({
			name: 'getSigners',
			call: 'clique_getSigners',
			params: 1,
			inputFormatter: [null]
		}),
		new web3._extend.Method({
			name: 'getSignersAtHash',
			call: 'clique_getSignersAtHash',
			params: 1
		}),
		new web3._extend.Method({
			name: 'propose',
			call: 'clique_propose',
			params: 2
		}),
		new web3._extend.Method({
			name: 'discard',
			call: 'clique_discard',
			params: 1
		}),
	],
	properties: [
		new web3._extend.Property({
			name: 'proposals',
			getter: 'clique_proposals'
		}),
	]
});
`

<<<<<<< HEAD
const Dccs_JS = `
web3._extend({
	property: 'dccs',
	methods: [
		new web3._extend.Method({
			name: 'getSnapshot',
			call: 'dccs_getSnapshot',
			params: 1,
			inputFormatter: [null]
		}),
		new web3._extend.Method({
			name: 'getSnapshotAtHash',
			call: 'dccs_getSnapshotAtHash',
			params: 1
		}),
		new web3._extend.Method({
			name: 'getSigners',
			call: 'dccs_getSigners',
			params: 1,
			inputFormatter: [null]
		}),
		new web3._extend.Method({
			name: 'getSignersAtHash',
			call: 'dccs_getSignersAtHash',
			params: 1
		}),
		new web3._extend.Method({
			name: 'propose',
			call: 'dccs_propose',
			params: 2
		}),
		new web3._extend.Method({
			name: 'discard',
			call: 'dccs_discard',
			params: 1
		}),
	],
	properties: [
		new web3._extend.Property({
			name: 'proposals',
			getter: 'dccs_proposals'
=======
const Ethash_JS = `
web3._extend({
	property: 'ethash',
	methods: [
		new web3._extend.Method({
			name: 'getWork',
			call: 'ethash_getWork',
			params: 0
		}),
		new web3._extend.Method({
			name: 'getHashrate',
			call: 'ethash_getHashrate',
			params: 0
		}),
		new web3._extend.Method({
			name: 'submitWork',
			call: 'ethash_submitWork',
			params: 3,
		}),
		new web3._extend.Method({
			name: 'submitHashRate',
			call: 'ethash_submitHashRate',
			params: 2,
>>>>>>> 8759018d
		}),
	]
});
`

const Admin_JS = `
web3._extend({
	property: 'admin',
	methods: [
		new web3._extend.Method({
			name: 'addPeer',
			call: 'admin_addPeer',
			params: 1
		}),
		new web3._extend.Method({
			name: 'removePeer',
			call: 'admin_removePeer',
			params: 1
		}),
		new web3._extend.Method({
			name: 'exportChain',
			call: 'admin_exportChain',
			params: 1,
			inputFormatter: [null]
		}),
		new web3._extend.Method({
			name: 'importChain',
			call: 'admin_importChain',
			params: 1
		}),
		new web3._extend.Method({
			name: 'sleepBlocks',
			call: 'admin_sleepBlocks',
			params: 2
		}),
		new web3._extend.Method({
			name: 'startRPC',
			call: 'admin_startRPC',
			params: 4,
			inputFormatter: [null, null, null, null]
		}),
		new web3._extend.Method({
			name: 'stopRPC',
			call: 'admin_stopRPC'
		}),
		new web3._extend.Method({
			name: 'startWS',
			call: 'admin_startWS',
			params: 4,
			inputFormatter: [null, null, null, null]
		}),
		new web3._extend.Method({
			name: 'stopWS',
			call: 'admin_stopWS'
		}),
	],
	properties: [
		new web3._extend.Property({
			name: 'nodeInfo',
			getter: 'admin_nodeInfo'
		}),
		new web3._extend.Property({
			name: 'peers',
			getter: 'admin_peers'
		}),
		new web3._extend.Property({
			name: 'datadir',
			getter: 'admin_datadir'
		}),
	]
});
`

const Debug_JS = `
web3._extend({
	property: 'debug',
	methods: [
		new web3._extend.Method({
			name: 'printBlock',
			call: 'debug_printBlock',
			params: 1
		}),
		new web3._extend.Method({
			name: 'getBlockRlp',
			call: 'debug_getBlockRlp',
			params: 1
		}),
		new web3._extend.Method({
			name: 'setHead',
			call: 'debug_setHead',
			params: 1
		}),
		new web3._extend.Method({
			name: 'seedHash',
			call: 'debug_seedHash',
			params: 1
		}),
		new web3._extend.Method({
			name: 'dumpBlock',
			call: 'debug_dumpBlock',
			params: 1
		}),
		new web3._extend.Method({
			name: 'chaindbProperty',
			call: 'debug_chaindbProperty',
			params: 1,
			outputFormatter: console.log
		}),
		new web3._extend.Method({
			name: 'chaindbCompact',
			call: 'debug_chaindbCompact',
		}),
		new web3._extend.Method({
			name: 'metrics',
			call: 'debug_metrics',
			params: 1
		}),
		new web3._extend.Method({
			name: 'verbosity',
			call: 'debug_verbosity',
			params: 1
		}),
		new web3._extend.Method({
			name: 'vmodule',
			call: 'debug_vmodule',
			params: 1
		}),
		new web3._extend.Method({
			name: 'backtraceAt',
			call: 'debug_backtraceAt',
			params: 1,
		}),
		new web3._extend.Method({
			name: 'stacks',
			call: 'debug_stacks',
			params: 0,
			outputFormatter: console.log
		}),
		new web3._extend.Method({
			name: 'freeOSMemory',
			call: 'debug_freeOSMemory',
			params: 0,
		}),
		new web3._extend.Method({
			name: 'setGCPercent',
			call: 'debug_setGCPercent',
			params: 1,
		}),
		new web3._extend.Method({
			name: 'memStats',
			call: 'debug_memStats',
			params: 0,
		}),
		new web3._extend.Method({
			name: 'gcStats',
			call: 'debug_gcStats',
			params: 0,
		}),
		new web3._extend.Method({
			name: 'cpuProfile',
			call: 'debug_cpuProfile',
			params: 2
		}),
		new web3._extend.Method({
			name: 'startCPUProfile',
			call: 'debug_startCPUProfile',
			params: 1
		}),
		new web3._extend.Method({
			name: 'stopCPUProfile',
			call: 'debug_stopCPUProfile',
			params: 0
		}),
		new web3._extend.Method({
			name: 'goTrace',
			call: 'debug_goTrace',
			params: 2
		}),
		new web3._extend.Method({
			name: 'startGoTrace',
			call: 'debug_startGoTrace',
			params: 1
		}),
		new web3._extend.Method({
			name: 'stopGoTrace',
			call: 'debug_stopGoTrace',
			params: 0
		}),
		new web3._extend.Method({
			name: 'blockProfile',
			call: 'debug_blockProfile',
			params: 2
		}),
		new web3._extend.Method({
			name: 'setBlockProfileRate',
			call: 'debug_setBlockProfileRate',
			params: 1
		}),
		new web3._extend.Method({
			name: 'writeBlockProfile',
			call: 'debug_writeBlockProfile',
			params: 1
		}),
		new web3._extend.Method({
			name: 'mutexProfile',
			call: 'debug_mutexProfile',
			params: 2
		}),
		new web3._extend.Method({
			name: 'setMutexProfileFraction',
			call: 'debug_setMutexProfileFraction',
			params: 1
		}),
		new web3._extend.Method({
			name: 'writeMutexProfile',
			call: 'debug_writeMutexProfile',
			params: 1
		}),
		new web3._extend.Method({
			name: 'writeMemProfile',
			call: 'debug_writeMemProfile',
			params: 1
		}),
		new web3._extend.Method({
			name: 'traceBlock',
			call: 'debug_traceBlock',
			params: 2,
			inputFormatter: [null, null]
		}),
		new web3._extend.Method({
			name: 'traceBlockFromFile',
			call: 'debug_traceBlockFromFile',
			params: 2,
			inputFormatter: [null, null]
		}),
		new web3._extend.Method({
			name: 'traceBlockByNumber',
			call: 'debug_traceBlockByNumber',
			params: 2,
			inputFormatter: [null, null]
		}),
		new web3._extend.Method({
			name: 'traceBlockByHash',
			call: 'debug_traceBlockByHash',
			params: 2,
			inputFormatter: [null, null]
		}),
		new web3._extend.Method({
			name: 'traceTransaction',
			call: 'debug_traceTransaction',
			params: 2,
			inputFormatter: [null, null]
		}),
		new web3._extend.Method({
			name: 'preimage',
			call: 'debug_preimage',
			params: 1,
			inputFormatter: [null]
		}),
		new web3._extend.Method({
			name: 'getBadBlocks',
			call: 'debug_getBadBlocks',
			params: 0,
		}),
		new web3._extend.Method({
			name: 'storageRangeAt',
			call: 'debug_storageRangeAt',
			params: 5,
		}),
		new web3._extend.Method({
			name: 'getModifiedAccountsByNumber',
			call: 'debug_getModifiedAccountsByNumber',
			params: 2,
			inputFormatter: [null, null],
		}),
		new web3._extend.Method({
			name: 'getModifiedAccountsByHash',
			call: 'debug_getModifiedAccountsByHash',
			params: 2,
			inputFormatter:[null, null],
		}),
	],
	properties: []
});
`

const Eth_JS = `
web3._extend({
	property: 'eth',
	methods: [
		new web3._extend.Method({
			name: 'sign',
			call: 'eth_sign',
			params: 2,
			inputFormatter: [web3._extend.formatters.inputAddressFormatter, null]
		}),
		new web3._extend.Method({
			name: 'resend',
			call: 'eth_resend',
			params: 3,
			inputFormatter: [web3._extend.formatters.inputTransactionFormatter, web3._extend.utils.fromDecimal, web3._extend.utils.fromDecimal]
		}),
		new web3._extend.Method({
			name: 'signTransaction',
			call: 'eth_signTransaction',
			params: 1,
			inputFormatter: [web3._extend.formatters.inputTransactionFormatter]
		}),
		new web3._extend.Method({
			name: 'submitTransaction',
			call: 'eth_submitTransaction',
			params: 1,
			inputFormatter: [web3._extend.formatters.inputTransactionFormatter]
		}),
		new web3._extend.Method({
			name: 'getRawTransaction',
			call: 'eth_getRawTransactionByHash',
			params: 1
		}),
		new web3._extend.Method({
			name: 'getRawTransactionFromBlock',
			call: function(args) {
				return (web3._extend.utils.isString(args[0]) && args[0].indexOf('0x') === 0) ? 'eth_getRawTransactionByBlockHashAndIndex' : 'eth_getRawTransactionByBlockNumberAndIndex';
			},
			params: 2,
			inputFormatter: [web3._extend.formatters.inputBlockNumberFormatter, web3._extend.utils.toHex]
		}),
	],
	properties: [
		new web3._extend.Property({
			name: 'pendingTransactions',
			getter: 'eth_pendingTransactions',
			outputFormatter: function(txs) {
				var formatted = [];
				for (var i = 0; i < txs.length; i++) {
					formatted.push(web3._extend.formatters.outputTransactionFormatter(txs[i]));
					formatted[i].blockHash = null;
				}
				return formatted;
			}
		}),
	]
});
`

const Miner_JS = `
web3._extend({
	property: 'miner',
	methods: [
		new web3._extend.Method({
			name: 'start',
			call: 'miner_start',
			params: 1,
			inputFormatter: [null]
		}),
		new web3._extend.Method({
			name: 'stop',
			call: 'miner_stop'
		}),
		new web3._extend.Method({
			name: 'setEtherbase',
			call: 'miner_setEtherbase',
			params: 1,
			inputFormatter: [web3._extend.formatters.inputAddressFormatter]
		}),
		new web3._extend.Method({
			name: 'setExtra',
			call: 'miner_setExtra',
			params: 1
		}),
		new web3._extend.Method({
			name: 'setGasPrice',
			call: 'miner_setGasPrice',
			params: 1,
			inputFormatter: [web3._extend.utils.fromDecimal]
		}),
		new web3._extend.Method({
			name: 'getHashrate',
			call: 'miner_getHashrate'
		}),
	],
	properties: []
});
`

const Net_JS = `
web3._extend({
	property: 'net',
	methods: [],
	properties: [
		new web3._extend.Property({
			name: 'version',
			getter: 'net_version'
		}),
	]
});
`

const Personal_JS = `
web3._extend({
	property: 'personal',
	methods: [
		new web3._extend.Method({
			name: 'importRawKey',
			call: 'personal_importRawKey',
			params: 2
		}),
		new web3._extend.Method({
			name: 'sign',
			call: 'personal_sign',
			params: 3,
			inputFormatter: [null, web3._extend.formatters.inputAddressFormatter, null]
		}),
		new web3._extend.Method({
			name: 'ecRecover',
			call: 'personal_ecRecover',
			params: 2
		}),
		new web3._extend.Method({
			name: 'openWallet',
			call: 'personal_openWallet',
			params: 2
		}),
		new web3._extend.Method({
			name: 'deriveAccount',
			call: 'personal_deriveAccount',
			params: 3
		}),
		new web3._extend.Method({
			name: 'signTransaction',
			call: 'personal_signTransaction',
			params: 2,
			inputFormatter: [web3._extend.formatters.inputTransactionFormatter, null]
		}),
	],
	properties: [
		new web3._extend.Property({
			name: 'listWallets',
			getter: 'personal_listWallets'
		}),
	]
})
`

const RPC_JS = `
web3._extend({
	property: 'rpc',
	methods: [],
	properties: [
		new web3._extend.Property({
			name: 'modules',
			getter: 'rpc_modules'
		}),
	]
});
`

const Shh_JS = `
web3._extend({
	property: 'shh',
	methods: [
	],
	properties:
	[
		new web3._extend.Property({
			name: 'version',
			getter: 'shh_version',
			outputFormatter: web3._extend.utils.toDecimal
		}),
		new web3._extend.Property({
			name: 'info',
			getter: 'shh_info'
		}),
	]
});
`

const SWARMFS_JS = `
web3._extend({
	property: 'swarmfs',
	methods:
	[
		new web3._extend.Method({
			name: 'mount',
			call: 'swarmfs_mount',
			params: 2
		}),
		new web3._extend.Method({
			name: 'unmount',
			call: 'swarmfs_unmount',
			params: 1
		}),
		new web3._extend.Method({
			name: 'listmounts',
			call: 'swarmfs_listmounts',
			params: 0
		}),
	]
});
`

const TxPool_JS = `
web3._extend({
	property: 'txpool',
	methods: [],
	properties:
	[
		new web3._extend.Property({
			name: 'content',
			getter: 'txpool_content'
		}),
		new web3._extend.Property({
			name: 'inspect',
			getter: 'txpool_inspect'
		}),
		new web3._extend.Property({
			name: 'status',
			getter: 'txpool_status',
			outputFormatter: function(status) {
				status.pending = web3._extend.utils.toDecimal(status.pending);
				status.queued = web3._extend.utils.toDecimal(status.queued);
				return status;
			}
		}),
	]
});
`<|MERGE_RESOLUTION|>--- conflicted
+++ resolved
@@ -21,11 +21,8 @@
 	"admin":      Admin_JS,
 	"chequebook": Chequebook_JS,
 	"clique":     Clique_JS,
-<<<<<<< HEAD
 	"dccs":       Dccs_JS,
-=======
 	"ethash":     Ethash_JS,
->>>>>>> 8759018d
 	"debug":      Debug_JS,
 	"eth":        Eth_JS,
 	"miner":      Miner_JS,
@@ -114,7 +111,6 @@
 });
 `
 
-<<<<<<< HEAD
 const Dccs_JS = `
 web3._extend({
 	property: 'dccs',
@@ -156,7 +152,11 @@
 		new web3._extend.Property({
 			name: 'proposals',
 			getter: 'dccs_proposals'
-=======
+		}),
+		]
+	});
+	`
+
 const Ethash_JS = `
 web3._extend({
 	property: 'ethash',
@@ -180,7 +180,6 @@
 			name: 'submitHashRate',
 			call: 'ethash_submitHashRate',
 			params: 2,
->>>>>>> 8759018d
 		}),
 	]
 });
