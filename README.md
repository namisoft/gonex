## Go Ethereum

<<<<<<< HEAD
Official golang implementation of the Ethereum protocol.
=======
Official Golang implementation of the Ethereum protocol.
>>>>>>> 86e77900

[![API Reference](
https://camo.githubusercontent.com/915b7be44ada53c290eb157634330494ebe3e30a/68747470733a2f2f676f646f632e6f72672f6769746875622e636f6d2f676f6c616e672f6764646f3f7374617475732e737667
)](https://godoc.org/github.com/ethereum/go-ethereum)
[![Go Report Card](https://goreportcard.com/badge/github.com/ethereum/go-ethereum)](https://goreportcard.com/report/github.com/ethereum/go-ethereum)
[![Travis](https://travis-ci.org/ethereum/go-ethereum.svg?branch=master)](https://travis-ci.org/ethereum/go-ethereum)
[![Discord](https://img.shields.io/badge/discord-join%20chat-blue.svg)](https://discord.gg/nthXNEv)

Automated builds are available for stable releases and the unstable master branch.
Binary archives are published at https://geth.ethereum.org/downloads/.

## Building the source

For prerequisites and detailed build instructions please read the
[Installation Instructions](https://github.com/ethereum/go-ethereum/wiki/Building-Ethereum)
on the wiki.

<<<<<<< HEAD
Building geth requires both a Go (version 1.9 or later) and a C compiler.
=======
Building geth requires both a Go (version 1.10 or later) and a C compiler.
>>>>>>> 86e77900
You can install them using your favourite package manager.
Once the dependencies are installed, run

    make geth

or, to build the full suite of utilities:

    make all

## Executables

The go-ethereum project comes with several wrappers/executables found in the `cmd` directory.

| Command    | Description |
|:----------:|-------------|
| **`geth`** | Our main Ethereum CLI client. It is the entry point into the Ethereum network (main-, test- or private net), capable of running as a full node (default), archive node (retaining all historical state) or a light node (retrieving data live). It can be used by other processes as a gateway into the Ethereum network via JSON RPC endpoints exposed on top of HTTP, WebSocket and/or IPC transports. `geth --help` and the [CLI Wiki page](https://github.com/ethereum/go-ethereum/wiki/Command-Line-Options) for command line options. |
<<<<<<< HEAD
| `abigen` | Source code generator to convert Ethereum contract definitions into easy to use, compile-time type-safe Go packages. It operates on plain [Ethereum contract ABIs](https://github.com/ethereum/wiki/wiki/Ethereum-Contract-ABI) with expanded functionality if the contract bytecode is also available. However it also accepts Solidity source files, making development much more streamlined. Please see our [Native DApps](https://github.com/ethereum/go-ethereum/wiki/Native-DApps:-Go-bindings-to-Ethereum-contracts) wiki page for details. |
| `bootnode` | Stripped down version of our Ethereum client implementation that only takes part in the network node discovery protocol, but does not run any of the higher level application protocols. It can be used as a lightweight bootstrap node to aid in finding peers in private networks. |
| `evm` | Developer utility version of the EVM (Ethereum Virtual Machine) that is capable of running bytecode snippets within a configurable environment and execution mode. Its purpose is to allow isolated, fine-grained debugging of EVM opcodes (e.g. `evm --code 60ff60ff --debug`). |
| `gethrpctest` | Developer utility tool to support our [ethereum/rpc-test](https://github.com/ethereum/rpc-tests) test suite which validates baseline conformity to the [Ethereum JSON RPC](https://github.com/ethereum/wiki/wiki/JSON-RPC) specs. Please see the [test suite's readme](https://github.com/ethereum/rpc-tests/blob/master/README.md) for details. |
| `rlpdump` | Developer utility tool to convert binary RLP ([Recursive Length Prefix](https://github.com/ethereum/wiki/wiki/RLP)) dumps (data encoding used by the Ethereum protocol both network as well as consensus wise) to user friendlier hierarchical representation (e.g. `rlpdump --hex CE0183FFFFFFC4C304050583616263`). |
| `swarm`    | Swarm daemon and tools. This is the entrypoint for the Swarm network. `swarm --help` for command line options and subcommands. See [Swarm README](https://github.com/ethereum/go-ethereum/tree/master/swarm) for more information. |
=======
| `abigen` | Source code generator to convert Ethereum contract definitions into easy to use, compile-time type-safe Go packages. It operates on plain [Ethereum contract ABIs](https://github.com/ethereum/wiki/wiki/Ethereum-Contract-ABI) with expanded functionality if the contract bytecode is also available. However, it also accepts Solidity source files, making development much more streamlined. Please see our [Native DApps](https://github.com/ethereum/go-ethereum/wiki/Native-DApps:-Go-bindings-to-Ethereum-contracts) wiki page for details. |
| `bootnode` | Stripped down version of our Ethereum client implementation that only takes part in the network node discovery protocol, but does not run any of the higher level application protocols. It can be used as a lightweight bootstrap node to aid in finding peers in private networks. |
| `evm` | Developer utility version of the EVM (Ethereum Virtual Machine) that is capable of running bytecode snippets within a configurable environment and execution mode. Its purpose is to allow isolated, fine-grained debugging of EVM opcodes (e.g. `evm --code 60ff60ff --debug`). |
| `gethrpctest` | Developer utility tool to support our [ethereum/rpc-test](https://github.com/ethereum/rpc-tests) test suite which validates baseline conformity to the [Ethereum JSON RPC](https://github.com/ethereum/wiki/wiki/JSON-RPC) specs. Please see the [test suite's readme](https://github.com/ethereum/rpc-tests/blob/master/README.md) for details. |
| `rlpdump` | Developer utility tool to convert binary RLP ([Recursive Length Prefix](https://github.com/ethereum/wiki/wiki/RLP)) dumps (data encoding used by the Ethereum protocol both network as well as consensus wise) to user-friendlier hierarchical representation (e.g. `rlpdump --hex CE0183FFFFFFC4C304050583616263`). |
| `swarm`    | Swarm daemon and tools. This is the entry point for the Swarm network. `swarm --help` for command line options and subcommands. See [Swarm README](https://github.com/ethereum/go-ethereum/tree/master/swarm) for more information. |
>>>>>>> 86e77900
| `puppeth`    | a CLI wizard that aids in creating a new Ethereum network. |

## Running geth

Going through all the possible command line flags is out of scope here (please consult our
[CLI Wiki page](https://github.com/ethereum/go-ethereum/wiki/Command-Line-Options)), but we've
enumerated a few common parameter combos to get you up to speed quickly on how you can run your
own Geth instance.

### Full node on the main Ethereum network

By far the most common scenario is people wanting to simply interact with the Ethereum network:
create accounts; transfer funds; deploy and interact with contracts. For this particular use-case
the user doesn't care about years-old historical data, so we can fast-sync quickly to the current
state of the network. To do so:

```
$ geth console
```

This command will:

 * Start geth in fast sync mode (default, can be changed with the `--syncmode` flag), causing it to
   download more data in exchange for avoiding processing the entire history of the Ethereum network,
   which is very CPU intensive.
 * Start up Geth's built-in interactive [JavaScript console](https://github.com/ethereum/go-ethereum/wiki/JavaScript-Console),
   (via the trailing `console` subcommand) through which you can invoke all official [`web3` methods](https://github.com/ethereum/wiki/wiki/JavaScript-API)
   as well as Geth's own [management APIs](https://github.com/ethereum/go-ethereum/wiki/Management-APIs).
   This tool is optional and if you leave it out you can always attach to an already running Geth instance
   with `geth attach`.

<<<<<<< HEAD
### Full node on the Ethereum test network
=======
### A Full node on the Ethereum test network
>>>>>>> 86e77900

Transitioning towards developers, if you'd like to play around with creating Ethereum contracts, you
almost certainly would like to do that without any real money involved until you get the hang of the
entire system. In other words, instead of attaching to the main network, you want to join the **test**
network with your node, which is fully equivalent to the main network, but with play-Ether only.

```
$ geth --testnet console
```

<<<<<<< HEAD
The `console` subcommand have the exact same meaning as above and they are equally useful on the
testnet too. Please see above for their explanations if you've skipped to here.

Specifying the `--testnet` flag however will reconfigure your Geth instance a bit:
=======
The `console` subcommand has the exact same meaning as above and they are equally useful on the
testnet too. Please see above for their explanations if you've skipped here.

Specifying the `--testnet` flag, however, will reconfigure your Geth instance a bit:
>>>>>>> 86e77900

 * Instead of using the default data directory (`~/.ethereum` on Linux for example), Geth will nest
   itself one level deeper into a `testnet` subfolder (`~/.ethereum/testnet` on Linux). Note, on OSX
   and Linux this also means that attaching to a running testnet node requires the use of a custom
   endpoint since `geth attach` will try to attach to a production node endpoint by default. E.g.
   `geth attach <datadir>/testnet/geth.ipc`. Windows users are not affected by this.
 * Instead of connecting the main Ethereum network, the client will connect to the test network,
   which uses different P2P bootnodes, different network IDs and genesis states.
   
*Note: Although there are some internal protective measures to prevent transactions from crossing
over between the main network and test network, you should make sure to always use separate accounts
for play-money and real-money. Unless you manually move accounts, Geth will by default correctly
separate the two networks and will not make any accounts available between them.*

### Full node on the Rinkeby test network

<<<<<<< HEAD
The above test network is a cross client one based on the ethash proof-of-work consensus algorithm. As such, it has certain extra overhead and is more susceptible to reorganization attacks due to the network's low difficulty / security. Go Ethereum also supports connecting to a proof-of-authority based test network called [*Rinkeby*](https://www.rinkeby.io) (operated by members of the community). This network is lighter, more secure, but is only supported by go-ethereum.
=======
The above test network is a cross-client one based on the ethash proof-of-work consensus algorithm. As such, it has certain extra overhead and is more susceptible to reorganization attacks due to the network's low difficulty/security. Go Ethereum also supports connecting to a proof-of-authority based test network called [*Rinkeby*](https://www.rinkeby.io) (operated by members of the community). This network is lighter, more secure, but is only supported by go-ethereum.
>>>>>>> 86e77900

```
$ geth --rinkeby console
```

### Configuration

As an alternative to passing the numerous flags to the `geth` binary, you can also pass a configuration file via:

```
$ geth --config /path/to/your_config.toml
```

To get an idea how the file should look like you can use the `dumpconfig` subcommand to export your existing configuration:

```
$ geth --your-favourite-flags dumpconfig
```

*Note: This works only with geth v1.6.0 and above.*

#### Docker quick start

One of the quickest ways to get Ethereum up and running on your machine is by using Docker:

```
docker run -d --name ethereum-node -v /Users/alice/ethereum:/root \
           -p 8545:8545 -p 30303:30303 \
           ethereum/client-go
```

This will start geth in fast-sync mode with a DB memory allowance of 1GB just as the above command does.  It will also create a persistent volume in your home directory for saving your blockchain as well as map the default ports. There is also an `alpine` tag available for a slim version of the image.

Do not forget `--rpcaddr 0.0.0.0`, if you want to access RPC from other containers and/or hosts. By default, `geth` binds to the local interface and RPC endpoints is not accessible from the outside.

<<<<<<< HEAD
### Programatically interfacing Geth nodes
=======
### Programmatically interfacing Geth nodes
>>>>>>> 86e77900

As a developer, sooner rather than later you'll want to start interacting with Geth and the Ethereum
network via your own programs and not manually through the console. To aid this, Geth has built-in
support for a JSON-RPC based APIs ([standard APIs](https://github.com/ethereum/wiki/wiki/JSON-RPC) and
[Geth specific APIs](https://github.com/ethereum/go-ethereum/wiki/Management-APIs)). These can be
<<<<<<< HEAD
exposed via HTTP, WebSockets and IPC (unix sockets on unix based platforms, and named pipes on Windows).
=======
exposed via HTTP, WebSockets and IPC (UNIX sockets on UNIX based platforms, and named pipes on Windows).
>>>>>>> 86e77900

The IPC interface is enabled by default and exposes all the APIs supported by Geth, whereas the HTTP
and WS interfaces need to manually be enabled and only expose a subset of APIs due to security reasons.
These can be turned on/off and configured as you'd expect.

HTTP based JSON-RPC API options:

  * `--rpc` Enable the HTTP-RPC server
  * `--rpcaddr` HTTP-RPC server listening interface (default: "localhost")
  * `--rpcport` HTTP-RPC server listening port (default: 8545)
  * `--rpcapi` API's offered over the HTTP-RPC interface (default: "eth,net,web3")
  * `--rpccorsdomain` Comma separated list of domains from which to accept cross origin requests (browser enforced)
  * `--ws` Enable the WS-RPC server
  * `--wsaddr` WS-RPC server listening interface (default: "localhost")
  * `--wsport` WS-RPC server listening port (default: 8546)
  * `--wsapi` API's offered over the WS-RPC interface (default: "eth,net,web3")
  * `--wsorigins` Origins from which to accept websockets requests
  * `--ipcdisable` Disable the IPC-RPC server
  * `--ipcapi` API's offered over the IPC-RPC interface (default: "admin,debug,eth,miner,net,personal,shh,txpool,web3")
  * `--ipcpath` Filename for IPC socket/pipe within the datadir (explicit paths escape it)

You'll need to use your own programming environments' capabilities (libraries, tools, etc) to connect
via HTTP, WS or IPC to a Geth node configured with the above flags and you'll need to speak [JSON-RPC](https://www.jsonrpc.org/specification)
on all transports. You can reuse the same connection for multiple requests!

**Note: Please understand the security implications of opening up an HTTP/WS based transport before
doing so! Hackers on the internet are actively trying to subvert Ethereum nodes with exposed APIs!
<<<<<<< HEAD
Further, all browser tabs can access locally running webservers, so malicious webpages could try to
=======
Further, all browser tabs can access locally running web servers, so malicious web pages could try to
>>>>>>> 86e77900
subvert locally available APIs!**

### Operating a private network

Maintaining your own private network is more involved as a lot of configurations taken for granted in
the official networks need to be manually set up.

#### Defining the private genesis state

First, you'll need to create the genesis state of your networks, which all nodes need to be aware of
and agree upon. This consists of a small JSON file (e.g. call it `genesis.json`):

```json
{
  "config": {
        "chainId": 0,
        "homesteadBlock": 0,
        "eip155Block": 0,
        "eip158Block": 0
    },
  "alloc"      : {},
  "coinbase"   : "0x0000000000000000000000000000000000000000",
  "difficulty" : "0x20000",
  "extraData"  : "",
  "gasLimit"   : "0x2fefd8",
  "nonce"      : "0x0000000000000042",
  "mixhash"    : "0x0000000000000000000000000000000000000000000000000000000000000000",
  "parentHash" : "0x0000000000000000000000000000000000000000000000000000000000000000",
  "timestamp"  : "0x00"
}
```

The above fields should be fine for most purposes, although we'd recommend changing the `nonce` to
some random value so you prevent unknown remote nodes from being able to connect to you. If you'd
like to pre-fund some accounts for easier testing, you can populate the `alloc` field with account
configs:

```json
"alloc": {
  "0x0000000000000000000000000000000000000001": {"balance": "111111111"},
  "0x0000000000000000000000000000000000000002": {"balance": "222222222"}
}
```

With the genesis state defined in the above JSON file, you'll need to initialize **every** Geth node
with it prior to starting it up to ensure all blockchain parameters are correctly set:

```
$ geth init path/to/genesis.json
```

#### Creating the rendezvous point

With all nodes that you want to run initialized to the desired genesis state, you'll need to start a
bootstrap node that others can use to find each other in your network and/or over the internet. The
clean way is to configure and run a dedicated bootnode:

```
$ bootnode --genkey=boot.key
$ bootnode --nodekey=boot.key
```

With the bootnode online, it will display an [`enode` URL](https://github.com/ethereum/wiki/wiki/enode-url-format)
that other nodes can use to connect to it and exchange peer information. Make sure to replace the
displayed IP address information (most probably `[::]`) with your externally accessible IP to get the
actual `enode` URL.

<<<<<<< HEAD
*Note: You could also use a full fledged Geth node as a bootnode, but it's the less recommended way.*
=======
*Note: You could also use a full-fledged Geth node as a bootnode, but it's the less recommended way.*
>>>>>>> 86e77900

#### Starting up your member nodes

With the bootnode operational and externally reachable (you can try `telnet <ip> <port>` to ensure
it's indeed reachable), start every subsequent Geth node pointed to the bootnode for peer discovery
via the `--bootnodes` flag. It will probably also be desirable to keep the data directory of your
private network separated, so do also specify a custom `--datadir` flag.

```
$ geth --datadir=path/to/custom/data/folder --bootnodes=<bootnode-enode-url-from-above>
```

*Note: Since your network will be completely cut off from the main and test networks, you'll also
need to configure a miner to process transactions and create new blocks for you.*

#### Running a private miner

Mining on the public Ethereum network is a complex task as it's only feasible using GPUs, requiring
an OpenCL or CUDA enabled `ethminer` instance. For information on such a setup, please consult the
[EtherMining subreddit](https://www.reddit.com/r/EtherMining/) and the [Genoil miner](https://github.com/Genoil/cpp-ethereum)
repository.

<<<<<<< HEAD
In a private network setting however, a single CPU miner instance is more than enough for practical
=======
In a private network setting, however a single CPU miner instance is more than enough for practical
>>>>>>> 86e77900
purposes as it can produce a stable stream of blocks at the correct intervals without needing heavy
resources (consider running on a single thread, no need for multiple ones either). To start a Geth
instance for mining, run it with all your usual flags, extended by:

```
$ geth <usual-flags> --mine --minerthreads=1 --etherbase=0x0000000000000000000000000000000000000000
```

Which will start mining blocks and transactions on a single CPU thread, crediting all proceedings to
the account specified by `--etherbase`. You can further tune the mining by changing the default gas
limit blocks converge to (`--targetgaslimit`) and the price transactions are accepted at (`--gasprice`).

## Contribution

Thank you for considering to help out with the source code! We welcome contributions from
anyone on the internet, and are grateful for even the smallest of fixes!

If you'd like to contribute to go-ethereum, please fork, fix, commit and send a pull request
for the maintainers to review and merge into the main code base. If you wish to submit more
complex changes though, please check up with the core devs first on [our gitter channel](https://gitter.im/ethereum/go-ethereum)
to ensure those changes are in line with the general philosophy of the project and/or get some
early feedback which can make both your efforts much lighter as well as our review and merge
procedures quick and simple.

Please make sure your contributions adhere to our coding guidelines:

 * Code must adhere to the official Go [formatting](https://golang.org/doc/effective_go.html#formatting) guidelines (i.e. uses [gofmt](https://golang.org/cmd/gofmt/)).
 * Code must be documented adhering to the official Go [commentary](https://golang.org/doc/effective_go.html#commentary) guidelines.
 * Pull requests need to be based on and opened against the `master` branch.
 * Commit messages should be prefixed with the package(s) they modify.
   * E.g. "eth, rpc: make trace configs optional"

Please see the [Developers' Guide](https://github.com/ethereum/go-ethereum/wiki/Developers'-Guide)
<<<<<<< HEAD
for more details on configuring your environment, managing project dependencies and testing procedures.
=======
for more details on configuring your environment, managing project dependencies, and testing procedures.
>>>>>>> 86e77900

## License

The go-ethereum library (i.e. all code outside of the `cmd` directory) is licensed under the
[GNU Lesser General Public License v3.0](https://www.gnu.org/licenses/lgpl-3.0.en.html), also
included in our repository in the `COPYING.LESSER` file.

The go-ethereum binaries (i.e. all code inside of the `cmd` directory) is licensed under the
[GNU General Public License v3.0](https://www.gnu.org/licenses/gpl-3.0.en.html), also included
in our repository in the `COPYING` file.<|MERGE_RESOLUTION|>--- conflicted
+++ resolved
@@ -1,10 +1,6 @@
 ## Go Ethereum
 
-<<<<<<< HEAD
-Official golang implementation of the Ethereum protocol.
-=======
 Official Golang implementation of the Ethereum protocol.
->>>>>>> 86e77900
 
 [![API Reference](
 https://camo.githubusercontent.com/915b7be44ada53c290eb157634330494ebe3e30a/68747470733a2f2f676f646f632e6f72672f6769746875622e636f6d2f676f6c616e672f6764646f3f7374617475732e737667
@@ -22,11 +18,7 @@
 [Installation Instructions](https://github.com/ethereum/go-ethereum/wiki/Building-Ethereum)
 on the wiki.
 
-<<<<<<< HEAD
-Building geth requires both a Go (version 1.9 or later) and a C compiler.
-=======
 Building geth requires both a Go (version 1.10 or later) and a C compiler.
->>>>>>> 86e77900
 You can install them using your favourite package manager.
 Once the dependencies are installed, run
 
@@ -43,21 +35,12 @@
 | Command    | Description |
 |:----------:|-------------|
 | **`geth`** | Our main Ethereum CLI client. It is the entry point into the Ethereum network (main-, test- or private net), capable of running as a full node (default), archive node (retaining all historical state) or a light node (retrieving data live). It can be used by other processes as a gateway into the Ethereum network via JSON RPC endpoints exposed on top of HTTP, WebSocket and/or IPC transports. `geth --help` and the [CLI Wiki page](https://github.com/ethereum/go-ethereum/wiki/Command-Line-Options) for command line options. |
-<<<<<<< HEAD
-| `abigen` | Source code generator to convert Ethereum contract definitions into easy to use, compile-time type-safe Go packages. It operates on plain [Ethereum contract ABIs](https://github.com/ethereum/wiki/wiki/Ethereum-Contract-ABI) with expanded functionality if the contract bytecode is also available. However it also accepts Solidity source files, making development much more streamlined. Please see our [Native DApps](https://github.com/ethereum/go-ethereum/wiki/Native-DApps:-Go-bindings-to-Ethereum-contracts) wiki page for details. |
-| `bootnode` | Stripped down version of our Ethereum client implementation that only takes part in the network node discovery protocol, but does not run any of the higher level application protocols. It can be used as a lightweight bootstrap node to aid in finding peers in private networks. |
-| `evm` | Developer utility version of the EVM (Ethereum Virtual Machine) that is capable of running bytecode snippets within a configurable environment and execution mode. Its purpose is to allow isolated, fine-grained debugging of EVM opcodes (e.g. `evm --code 60ff60ff --debug`). |
-| `gethrpctest` | Developer utility tool to support our [ethereum/rpc-test](https://github.com/ethereum/rpc-tests) test suite which validates baseline conformity to the [Ethereum JSON RPC](https://github.com/ethereum/wiki/wiki/JSON-RPC) specs. Please see the [test suite's readme](https://github.com/ethereum/rpc-tests/blob/master/README.md) for details. |
-| `rlpdump` | Developer utility tool to convert binary RLP ([Recursive Length Prefix](https://github.com/ethereum/wiki/wiki/RLP)) dumps (data encoding used by the Ethereum protocol both network as well as consensus wise) to user friendlier hierarchical representation (e.g. `rlpdump --hex CE0183FFFFFFC4C304050583616263`). |
-| `swarm`    | Swarm daemon and tools. This is the entrypoint for the Swarm network. `swarm --help` for command line options and subcommands. See [Swarm README](https://github.com/ethereum/go-ethereum/tree/master/swarm) for more information. |
-=======
 | `abigen` | Source code generator to convert Ethereum contract definitions into easy to use, compile-time type-safe Go packages. It operates on plain [Ethereum contract ABIs](https://github.com/ethereum/wiki/wiki/Ethereum-Contract-ABI) with expanded functionality if the contract bytecode is also available. However, it also accepts Solidity source files, making development much more streamlined. Please see our [Native DApps](https://github.com/ethereum/go-ethereum/wiki/Native-DApps:-Go-bindings-to-Ethereum-contracts) wiki page for details. |
 | `bootnode` | Stripped down version of our Ethereum client implementation that only takes part in the network node discovery protocol, but does not run any of the higher level application protocols. It can be used as a lightweight bootstrap node to aid in finding peers in private networks. |
 | `evm` | Developer utility version of the EVM (Ethereum Virtual Machine) that is capable of running bytecode snippets within a configurable environment and execution mode. Its purpose is to allow isolated, fine-grained debugging of EVM opcodes (e.g. `evm --code 60ff60ff --debug`). |
 | `gethrpctest` | Developer utility tool to support our [ethereum/rpc-test](https://github.com/ethereum/rpc-tests) test suite which validates baseline conformity to the [Ethereum JSON RPC](https://github.com/ethereum/wiki/wiki/JSON-RPC) specs. Please see the [test suite's readme](https://github.com/ethereum/rpc-tests/blob/master/README.md) for details. |
 | `rlpdump` | Developer utility tool to convert binary RLP ([Recursive Length Prefix](https://github.com/ethereum/wiki/wiki/RLP)) dumps (data encoding used by the Ethereum protocol both network as well as consensus wise) to user-friendlier hierarchical representation (e.g. `rlpdump --hex CE0183FFFFFFC4C304050583616263`). |
 | `swarm`    | Swarm daemon and tools. This is the entry point for the Swarm network. `swarm --help` for command line options and subcommands. See [Swarm README](https://github.com/ethereum/go-ethereum/tree/master/swarm) for more information. |
->>>>>>> 86e77900
 | `puppeth`    | a CLI wizard that aids in creating a new Ethereum network. |
 
 ## Running geth
@@ -89,11 +72,7 @@
    This tool is optional and if you leave it out you can always attach to an already running Geth instance
    with `geth attach`.
 
-<<<<<<< HEAD
-### Full node on the Ethereum test network
-=======
 ### A Full node on the Ethereum test network
->>>>>>> 86e77900
 
 Transitioning towards developers, if you'd like to play around with creating Ethereum contracts, you
 almost certainly would like to do that without any real money involved until you get the hang of the
@@ -104,17 +83,10 @@
 $ geth --testnet console
 ```
 
-<<<<<<< HEAD
-The `console` subcommand have the exact same meaning as above and they are equally useful on the
-testnet too. Please see above for their explanations if you've skipped to here.
-
-Specifying the `--testnet` flag however will reconfigure your Geth instance a bit:
-=======
 The `console` subcommand has the exact same meaning as above and they are equally useful on the
 testnet too. Please see above for their explanations if you've skipped here.
 
 Specifying the `--testnet` flag, however, will reconfigure your Geth instance a bit:
->>>>>>> 86e77900
 
  * Instead of using the default data directory (`~/.ethereum` on Linux for example), Geth will nest
    itself one level deeper into a `testnet` subfolder (`~/.ethereum/testnet` on Linux). Note, on OSX
@@ -131,11 +103,7 @@
 
 ### Full node on the Rinkeby test network
 
-<<<<<<< HEAD
-The above test network is a cross client one based on the ethash proof-of-work consensus algorithm. As such, it has certain extra overhead and is more susceptible to reorganization attacks due to the network's low difficulty / security. Go Ethereum also supports connecting to a proof-of-authority based test network called [*Rinkeby*](https://www.rinkeby.io) (operated by members of the community). This network is lighter, more secure, but is only supported by go-ethereum.
-=======
 The above test network is a cross-client one based on the ethash proof-of-work consensus algorithm. As such, it has certain extra overhead and is more susceptible to reorganization attacks due to the network's low difficulty/security. Go Ethereum also supports connecting to a proof-of-authority based test network called [*Rinkeby*](https://www.rinkeby.io) (operated by members of the community). This network is lighter, more secure, but is only supported by go-ethereum.
->>>>>>> 86e77900
 
 ```
 $ geth --rinkeby console
@@ -171,21 +139,13 @@
 
 Do not forget `--rpcaddr 0.0.0.0`, if you want to access RPC from other containers and/or hosts. By default, `geth` binds to the local interface and RPC endpoints is not accessible from the outside.
 
-<<<<<<< HEAD
-### Programatically interfacing Geth nodes
-=======
 ### Programmatically interfacing Geth nodes
->>>>>>> 86e77900
 
 As a developer, sooner rather than later you'll want to start interacting with Geth and the Ethereum
 network via your own programs and not manually through the console. To aid this, Geth has built-in
 support for a JSON-RPC based APIs ([standard APIs](https://github.com/ethereum/wiki/wiki/JSON-RPC) and
 [Geth specific APIs](https://github.com/ethereum/go-ethereum/wiki/Management-APIs)). These can be
-<<<<<<< HEAD
-exposed via HTTP, WebSockets and IPC (unix sockets on unix based platforms, and named pipes on Windows).
-=======
 exposed via HTTP, WebSockets and IPC (UNIX sockets on UNIX based platforms, and named pipes on Windows).
->>>>>>> 86e77900
 
 The IPC interface is enabled by default and exposes all the APIs supported by Geth, whereas the HTTP
 and WS interfaces need to manually be enabled and only expose a subset of APIs due to security reasons.
@@ -213,11 +173,7 @@
 
 **Note: Please understand the security implications of opening up an HTTP/WS based transport before
 doing so! Hackers on the internet are actively trying to subvert Ethereum nodes with exposed APIs!
-<<<<<<< HEAD
-Further, all browser tabs can access locally running webservers, so malicious webpages could try to
-=======
 Further, all browser tabs can access locally running web servers, so malicious web pages could try to
->>>>>>> 86e77900
 subvert locally available APIs!**
 
 ### Operating a private network
@@ -285,11 +241,7 @@
 displayed IP address information (most probably `[::]`) with your externally accessible IP to get the
 actual `enode` URL.
 
-<<<<<<< HEAD
-*Note: You could also use a full fledged Geth node as a bootnode, but it's the less recommended way.*
-=======
 *Note: You could also use a full-fledged Geth node as a bootnode, but it's the less recommended way.*
->>>>>>> 86e77900
 
 #### Starting up your member nodes
 
@@ -312,11 +264,7 @@
 [EtherMining subreddit](https://www.reddit.com/r/EtherMining/) and the [Genoil miner](https://github.com/Genoil/cpp-ethereum)
 repository.
 
-<<<<<<< HEAD
-In a private network setting however, a single CPU miner instance is more than enough for practical
-=======
 In a private network setting, however a single CPU miner instance is more than enough for practical
->>>>>>> 86e77900
 purposes as it can produce a stable stream of blocks at the correct intervals without needing heavy
 resources (consider running on a single thread, no need for multiple ones either). To start a Geth
 instance for mining, run it with all your usual flags, extended by:
@@ -350,11 +298,7 @@
    * E.g. "eth, rpc: make trace configs optional"
 
 Please see the [Developers' Guide](https://github.com/ethereum/go-ethereum/wiki/Developers'-Guide)
-<<<<<<< HEAD
-for more details on configuring your environment, managing project dependencies and testing procedures.
-=======
 for more details on configuring your environment, managing project dependencies, and testing procedures.
->>>>>>> 86e77900
 
 ## License
 
